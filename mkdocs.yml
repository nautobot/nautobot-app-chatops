--- conflicted
+++ resolved
@@ -102,10 +102,7 @@
   - User Guide:
       - App Overview: "user/app_overview.md"
       - Getting Started: "user/app_getting_started.md"
-<<<<<<< HEAD
-=======
       - Frequently Asked Questions: "user/faq.md"
->>>>>>> 5a4f3548
       - Integrations:
           - "user/integrations/aci.md"
           - "user/integrations/ansible.md"
@@ -114,7 +111,6 @@
           - "user/integrations/ipfabric.md"
           - "user/integrations/meraki.md"
           - "user/integrations/panorama.md"
-      - Frequently Asked Questions: "user/app_faq.md"
   - Administrator Guide:
       - Install and Configure: "admin/install.md"
       - Platforms:
