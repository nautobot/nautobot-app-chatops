"""Tasks for use with Invoke.

(c) 2020-2021 Network To Code
Licensed under the Apache License, Version 2.0 (the "License");
you may not use this file except in compliance with the License.
You may obtain a copy of the License at
  http://www.apache.org/licenses/LICENSE-2.0
Unless required by applicable law or agreed to in writing, software
distributed under the License is distributed on an "AS IS" BASIS,
WITHOUT WARRANTIES OR CONDITIONS OF ANY KIND, either express or implied.
See the License for the specific language governing permissions and
limitations under the License.
"""

from distutils.util import strtobool
from invoke import Collection, task as invoke_task
import os

from dotenv import load_dotenv


def _load_dotenv():
    load_dotenv("./development/development.env")
    load_dotenv("./development/creds.env")


def is_truthy(arg):
    """Convert "truthy" strings into Booleans.

    Examples:
        >>> is_truthy('yes')
        True
    Args:
        arg (str): Truthy string (True values are y, yes, t, true, on and 1; false values are n, no,
        f, false, off and 0. Raises ValueError if val is anything else.
    """
    if isinstance(arg, bool):
        return arg
    return bool(strtobool(arg))


# Use pyinvoke configuration for default values, see http://docs.pyinvoke.org/en/stable/concepts/configuration.html
# Variables may be overwritten in invoke.yml or by the environment variables INVOKE_NAUTOBOT_CHATOPS_xxx
namespace = Collection("nautobot_chatops")
namespace.configure(
    {
        "nautobot_chatops": {
<<<<<<< HEAD
            "nautobot_ver": "2.0.0-rc.4",
=======
            "nautobot_ver": "1.6.2",
>>>>>>> 862eaf9c
            "project_name": "nautobot-chatops",
            "python_ver": "3.10",
            "local": False,
            "compose_dir": os.path.join(os.path.dirname(__file__), "development"),
            "compose_files": [
                "docker-compose.base.yml",
                "docker-compose.redis.yml",
                "docker-compose.postgres.yml",
                "mattermost/docker-compose.yml",
                "ansible/docker-compose.yml",
                "docker-compose.dev.yml",
            ],
            "compose_http_timeout": "86400",
        }
    }
)


def task(function=None, *args, **kwargs):
    """Task decorator to override the default Invoke task decorator and add each task to the invoke namespace."""

    def task_wrapper(function=None):
        """Wrapper around invoke.task to add the task to the namespace as well."""
        if args or kwargs:
            task_func = invoke_task(*args, **kwargs)(function)
        else:
            task_func = invoke_task(function)
        namespace.add_task(task_func)
        return task_func

    if function:
        # The decorator was called with no arguments
        return task_wrapper(function)
    # The decorator was called with arguments
    return task_wrapper


def docker_compose(context, command, **kwargs):
    """Helper function for running a specific docker compose command with all appropriate parameters and environment.

    Args:
        context (obj): Used to run specific commands
        command (str): Command string to append to the "docker compose ..." command, such as "build", "up", etc.
        **kwargs: Passed through to the context.run() call.
    """
    build_env = {
        # Note: 'docker compose logs' will stop following after 60 seconds by default,
        # so we are overriding that by setting this environment variable.
        "COMPOSE_HTTP_TIMEOUT": context.nautobot_chatops.compose_http_timeout,
        "NAUTOBOT_VER": context.nautobot_chatops.nautobot_ver,
        "PYTHON_VER": context.nautobot_chatops.python_ver,
        **kwargs.pop("env", {}),
    }
    compose_command_tokens = [
        "docker compose",
        f"--project-name {context.nautobot_chatops.project_name}",
        f'--project-directory "{context.nautobot_chatops.compose_dir}"',
    ]

    for compose_file in context.nautobot_chatops.compose_files:
        compose_file_path = os.path.join(context.nautobot_chatops.compose_dir, compose_file)
        compose_command_tokens.append(f' -f "{compose_file_path}"')

    compose_command_tokens.append(command)

    # If `service` was passed as a kwarg, add it to the end.
    service = kwargs.pop("service", None)
    if service is not None:
        compose_command_tokens.append(service)

    print(f'Running docker compose command "{command}"')
    compose_command = " ".join(compose_command_tokens)

    return context.run(compose_command, env=build_env, **kwargs)


def run_command(context, command, **kwargs):
    """Wrapper to run a command locally or inside the nautobot container."""
    if is_truthy(context.nautobot_chatops.local):
        context.run(command, **kwargs)
    else:
        # Check if nautobot is running, no need to start another nautobot container to run a command
        docker_compose_status = "ps --services --filter status=running"
        results = docker_compose(context, docker_compose_status, hide="out")
        if "nautobot" in results.stdout:
            compose_command = f"exec nautobot {command}"
        else:
            compose_command = f"run --rm --entrypoint '{command}' nautobot"

        pty = kwargs.pop("pty", True)

        docker_compose(context, compose_command, pty=pty, **kwargs)


# ------------------------------------------------------------------------------
# BUILD
# ------------------------------------------------------------------------------
@task(
    help={
        "force_rm": "Always remove intermediate containers",
        "cache": "Whether to use Docker's cache when building the image (defaults to enabled)",
    }
)
def build(context, force_rm=False, cache=True):
    """Build Nautobot docker image."""
    command = "build"

    if not cache:
        command += " --no-cache"
    if force_rm:
        command += " --force-rm"

    print(f"Building Nautobot with Python {context.nautobot_chatops.python_ver}...")
    docker_compose(context, command)


@task
def generate_packages(context):
    """Generate all Python packages inside docker and copy the file locally under dist/."""
    command = "poetry build"
    run_command(context, command)


@task
def lock(context):
    """Generate poetry.lock inside the Nautobot container."""
    run_command(context, "poetry lock --no-update")


# ------------------------------------------------------------------------------
# START / STOP / DEBUG
# ------------------------------------------------------------------------------
@task(help={"service": "If specified, only affect this service."})
def debug(context, service=""):
    """Start specified or all services and its dependencies in debug mode."""
    print(f"Starting {service} in debug mode...")
    docker_compose(context, "up", service=service)


@task(help={"service": "If specified, only affect this service."})
def start(context, service=""):
    """Start specified or all services and its dependencies in detached mode."""
    print("Starting Nautobot in detached mode...")
    docker_compose(context, "up --detach", service=service)


@task(help={"service": "If specified, only affect this service."})
def restart(context, service=""):
    """Gracefully restart specified or all services."""
    print("Restarting Nautobot...")
    docker_compose(context, "restart", service=service)


@task(help={"service": "If specified, only affect this service."})
def stop(context, service=""):
    """Stop specified or all services, if service is not specified, remove all containers."""
    print("Stopping Nautobot...")
    docker_compose(context, "stop" if service else "down --remove-orphans", service=service)


@task
def destroy(context):
    """Destroy all containers and volumes."""
    print("Destroying Nautobot...")
    docker_compose(context, "down --remove-orphans --volumes")


@task
def export(context):
    """Export docker compose configuration to `compose.yaml` file.

    Useful to:

    - Debug docker compose configuration.
    - Allow using `docker compose` command directly without invoke.
    """
    docker_compose(context, "convert > compose.yaml")


@task(name="ps", help={"all": "Show all, including stopped containers"})
def ps_task(context, all=False):
    """List containers."""
    docker_compose(context, f"ps {'--all' if all else ''}")


@task
def vscode(context):
    """Launch Visual Studio Code with the appropriate Environment variables to run in a container."""
    command = "code nautobot.code-workspace"

    context.run(command)


@task(
    help={
        "service": "If specified, only display logs for this service (default: all)",
        "follow": "Flag to follow logs (default: False)",
        "tail": "Tail N number of lines (default: all)",
    }
)
def logs(context, service="", follow=False, tail=0):
    """View the logs of a docker compose service."""
    command = "logs "

    if follow:
        command += "--follow "
    if tail:
        command += f"--tail={tail} "

    docker_compose(context, command, service=service)


# ------------------------------------------------------------------------------
# ACTIONS
# ------------------------------------------------------------------------------
@task(help={"file": "Python file to execute"})
def nbshell(context, file=""):
    """Launch an interactive nbshell session."""
    command = [
        "nautobot-server",
        "nbshell",
        f"< '{file}'" if file else "",
    ]
    run_command(context, " ".join(command), pty=not bool(file))


@task
def shell_plus(context):
    """Launch an interactive shell_plus session."""
    command = "nautobot-server shell_plus"
    run_command(context, command)


@task
def cli(context):
    """Launch a bash shell inside the Nautobot container."""
    run_command(context, "bash")


@task(
    help={
        "user": "name of the superuser to create (default: admin)",
    }
)
def createsuperuser(context, user="admin"):
    """Create a new Nautobot superuser account (default: "admin"), will prompt for password."""
    command = f"nautobot-server createsuperuser --username {user}"

    run_command(context, command)


@task(
    help={
        "name": "name of the migration to be created; if unspecified, will autogenerate a name",
    }
)
def makemigrations(context, name=""):
    """Perform makemigrations operation in Django."""
    command = "nautobot-server makemigrations nautobot_chatops"

    if name:
        command += f" --name {name}"

    run_command(context, command)


@task
def migrate(context):
    """Perform migrate operation in Django."""
    command = "nautobot-server migrate"

    run_command(context, command)


@task(help={})
def post_upgrade(context):
    """
    Performs Nautobot common post-upgrade operations using a single entrypoint.

    This will run the following management commands with default settings, in order:

    - migrate
    - trace_paths
    - collectstatic
    - remove_stale_contenttypes
    - clearsessions
    - invalidate all
    """
    command = "nautobot-server post_upgrade"

    run_command(context, command)


@task(
    help={
        "service": "Docker compose service name to run command in (default: nautobot).",
        "command": "Command to run (default: bash).",
        "file": "File to run command with (default: empty)",
    },
)
def exec(context, service="nautobot", command="bash", file=""):
    """Launch a command inside the running container (defaults to bash shell inside nautobot container)."""
    command = [
        "exec",
        "--",
        service,
        command,
        f"< '{file}'" if file else "",
    ]
    docker_compose(context, " ".join(command), pty=not bool(file))


@task(
    help={
        "query": "SQL command to execute and quit (default: empty)",
        "input": "SQL file to execute and quit (default: empty)",
        "output": "Ouput file, overwrite if exists (default: empty)",
    }
)
def dbshell(context, query="", input="", output=""):
    """Start database CLI inside the running `db` container.

    Doesn't use `nautobot-server dbshell`, using started `db` service container only.
    """
    if input and query:
        raise ValueError("Cannot specify both, `input` and `query` arguments")
    if output and not (input or query):
        raise ValueError("`output` argument requires `input` or `query` argument")

    _load_dotenv()

    service = "db"
    env_vars = {}
    command = ["exec"]

    if "docker-compose.mysql.yml" in context.nautobot_chatops.compose_files:
        env_vars["MYSQL_PWD"] = os.getenv("MYSQL_PASSWORD")
        command += [
            "--env=MYSQL_PWD",
            "--",
            service,
            "mysql",
            f"--user='{os.getenv('MYSQL_USER')}'",
            f"--database='{os.getenv('MYSQL_DATABASE')}'",
        ]
        if query:
            command += [f"--execute='{query}'"]
    elif "docker-compose.postgres.yml" in context.nautobot_chatops.compose_files:
        command += [
            "--",
            service,
            "psql",
            f"--username='{os.getenv('POSTGRES_USER')}'",
            f"--dbname='{os.getenv('POSTGRES_DB')}'",
        ]
        if query:
            command += [f"--command='{query}'"]
    else:
        raise ValueError("Unsupported database backend.")

    if input:
        command += [f"< '{input}'"]
    if output:
        command += [f"> '{output}'"]

    docker_compose(context, " ".join(command), env=env_vars, pty=not (input or output or query))


@task(
    help={
        "input": "SQL dump file to replace the existing database with. This can be generated using `invoke backup-db` (default: `dump.sql`).",
    }
)
def import_db(context, input="dump.sql"):
    """Stop Nautobot containers and replace the current database with the dump into the running `db` container."""
    docker_compose(context, "stop -- nautobot worker")

    _load_dotenv()

    service = "db"
    env_vars = {}
    command = ["exec"]

    if "docker-compose.mysql.yml" in context.nautobot_chatops.compose_files:
        env_vars["MYSQL_PWD"] = os.getenv("MYSQL_PASSWORD")
        command += [
            "--env=MYSQL_PWD",
            "--",
            service,
            "mysql",
            f"--user='{os.getenv('MYSQL_USER')}'",
            f"--database='{os.getenv('MYSQL_DATABASE')}'",
        ]
    elif "docker-compose.postgres.yml" in context.nautobot_chatops.compose_files:
        command += [
            "--",
            service,
            "psql",
            f"--username='{os.getenv('POSTGRES_USER')}'",
            "postgres",
        ]
    else:
        raise ValueError("Unsupported database backend.")

    command += [f"< '{input}'"]

    docker_compose(context, " ".join(command), env=env_vars, pty=False)

    print("Database import complete, you can start Nautobot now: `invoke start`")


@task(
    help={
        "output": "Ouput file, overwrite if exists (default: `dump.sql`)",
        "readable": "Flag to dump database data in more readable format (default: `True`)",
    }
)
def backup_db(context, output="dump.sql", readable=True):
    """Dump database into `output` file from running `db` container."""
    _load_dotenv()

    service = "db"
    env_vars = {}
    command = ["exec"]

    if "docker-compose.mysql.yml" in context.nautobot_chatops.compose_files:
        env_vars["MYSQL_PWD"] = os.getenv("MYSQL_ROOT_PASSWORD")
        command += [
            "--env=MYSQL_PWD",
            "--",
            service,
            "mysqldump",
            "--user=root",
            "--add-drop-database",
            "--skip-extended-insert" if readable else "",
            "--databases",
            os.getenv("MYSQL_DATABASE", ""),
        ]
    elif "docker-compose.postgres.yml" in context.nautobot_chatops.compose_files:
        command += [
            "--",
            service,
            "pg_dump",
            "--clean",
            "--create",
            "--if-exists",
            f"--username='{os.getenv('POSTGRES_USER')}'",
            f"--dbname='{os.getenv('POSTGRES_DB')}'",
        ]

        if readable:
            command += ["--inserts"]
    else:
        raise ValueError("Unsupported database backend.")

    if output:
        command += [f"> '{output}'"]

    docker_compose(context, " ".join(command), env=env_vars, pty=False)

    print(50 * "=")
    print("The database backup has been successfully completed and saved to the file:")
    print(output)
    print("If you want to import this database backup, please execute the following command:")
    print(f"invoke import-db --input '{output}'")
    print(50 * "=")


@task(name="help")
def help_task(context):
    """Print the help of available tasks."""
    import tasks  # pylint: disable=all

    root = Collection.from_module(tasks)
    for task_name in sorted(root.task_names):
        print(50 * "-")
        print(f"invoke {task_name} --help")
        context.run(f"invoke {task_name} --help")


# ------------------------------------------------------------------------------
# TESTS
# ------------------------------------------------------------------------------
@task(
    help={
        "autoformat": "Apply formatting recommendations automatically, rather than failing if formatting is incorrect.",
    }
)
def black(context, autoformat=False):
    """Check Python code style with Black."""
    if autoformat:
        black_command = "black"
    else:
        black_command = "black --check --diff"

    command = f"{black_command} ."

    run_command(context, command)


@task
def flake8(context):
    """Check for PEP8 compliance and other style issues."""
    command = "flake8 . --config .flake8"
    run_command(context, command)


@task
def hadolint(context):
    """Check Dockerfile for hadolint compliance and other style issues."""
    command = "hadolint development/Dockerfile"
    run_command(context, command)


@task
def pylint(context):
    """Run pylint code analysis."""
    command = 'pylint --init-hook "import nautobot; nautobot.setup()" --rcfile pyproject.toml nautobot_chatops'
    run_command(context, command)


@task
def pydocstyle(context):
    """Run pydocstyle to validate docstring formatting adheres to NTC defined standards."""
    # We exclude the /migrations/ directory since it is autogenerated code
    command = 'pydocstyle --config=.pydocstyle.ini --match-dir="^(?!migrations).*"'
    run_command(context, command)


@task
def bandit(context):
    """Run bandit to validate basic static code security analysis."""
    command = "bandit --recursive . --configfile .bandit.yml"
    run_command(context, command)


@task
def yamllint(context):
    """Run yamllint to validate formating adheres to NTC defined YAML standards.

    Args:
        context (obj): Used to run specific commands
    """
    command = "yamllint . --format standard"
    run_command(context, command)


@task
def check_migrations(context):
    """Check for missing migrations."""
    command = "nautobot-server --config=nautobot/core/tests/nautobot_config.py makemigrations --dry-run --check"

    run_command(context, command)


@task()
def build_and_check_docs(context):
    """Build docs for use within Nautobot."""
    command = "mkdocs build --no-directory-urls --strict"
    run_command(context, command)


@task(
    help={
        "keepdb": "save and re-use test database between test runs for faster re-testing.",
        "label": "specify a directory or module to test instead of running all Nautobot tests",
        "failfast": "fail as soon as a single test fails don't run the entire test suite",
        "buffer": "Discard output from passing tests",
        "pattern": "Run specific test methods, classes, or modules instead of all tests",
    }
)
def unittest(context, keepdb=False, label="nautobot_chatops", failfast=False, buffer=True, pattern=""):
    """Run Nautobot unit tests."""
    command = f"coverage run --module nautobot.core.cli test {label}"

    if keepdb:
        command += " --keepdb"
    if failfast:
        command += " --failfast"
    if buffer:
        command += " --buffer"
    if pattern:
        command += f" -k='{pattern}'"
    run_command(context, command)


@task
def unittest_coverage(context):
    """Report on code test coverage as measured by 'invoke unittest'."""
    command = "coverage report --skip-covered --include 'nautobot_chatops/*' --omit *migrations*"

    run_command(context, command)


@task(
    help={
        "failfast": "fail as soon as a single test fails don't run the entire test suite",
    }
)
def tests(context, failfast=False):
    """Run all tests for this plugin."""
    # If we are not running locally, start the docker containers so we don't have to for each test
    if not is_truthy(context.nautobot_chatops.local):
        print("Starting Docker Containers...")
        start(context)
    # Sorted loosely from fastest to slowest
    print("Running black...")
    black(context)
    print("Running flake8...")
    flake8(context)
    print("Running bandit...")
    bandit(context)
    print("Running pydocstyle...")
    pydocstyle(context)
    print("Running yamllint...")
    yamllint(context)
    print("Running pylint...")
    pylint(context)
    print("Building and checking docs...")
    build_and_check_docs(context)
    print("Running unit tests...")
    unittest(context, failfast=failfast)
    print("All tests have passed!")
    unittest_coverage(context)


# ------------------------------------------------------------------------------
# APP CUSTOM
# ------------------------------------------------------------------------------
@task
def bootstrap_mattermost(context):
    """Bootstrap Nautobot data to be used with Mattermost."""
    nbshell(context, file="development/mattermost/nautobot_bootstrap.py")


@task
def backup_mattermost(context):
    """Export Mattermost data to the SQL file. Certain tables are ignored."""
    output = "./development/mattermost/dump.sql"

    ignore_tables = [
        "Audits",
        "ChannelMemberHistory",
        "CommandWebhooks",
        "Posts",
        "PostsPriority",
        "Sessions",
        "UploadSessions",
    ]

    base_command = [
        "exec",
        "--env MYSQL_PWD=mostest",
        "--",
        "mattermost",
        "mysqldump",
        "--databases mattermost_test",
        "--compact",
        "-u root",
    ]

    # Dump schema first
    command = [
        *base_command,
        "--add-drop-database",
        "--no-data",
        f"> {output}",
    ]
    docker_compose(context, " ".join(command))

    # Dump data for all tables except ignored
    command = [
        *base_command,
        *(f"--ignore-table mattermost_test.{table}" for table in ignore_tables),
        "--no-create-info",
        "--skip-extended-insert",
        f">> {output}",
    ]
    docker_compose(context, " ".join(command))


@task
def connect_awx_container(context, container_name="tools_awx_1"):
    """Connect nautobot and celery containers to awx container.

    Bridge network is defined in `development/ansible/docker-compose.yaml`.

    To run testing awx instance, follow [instructions]
    (https://github.com/ansible/awx/tree/devel/tools/docker-compose#getting-started)

    Before running `make docker-compose` comment out `- 8080:8080` port mapping in file
    `tools/docker-compose/ansible/roles/sources/templates/docker-compose.yml.j2` to avoid port conflict with nautobot.

    After setting up awx, cd back to chatops repo and run `invoke connect-awx-container`.
    """
    bridge_network = f"{context.nautobot_chatops.project_name}_awx"
    context.run(f"docker network connect --alias awx {bridge_network} {container_name}")
    print(f"Container {container_name} connected to {bridge_network} network")


@task(
    help={
        "version": "Version of Nautobot ChatOps to generate the release notes for.",
    }
)
def generate_release_notes(context, version=""):
    """Generate Release Notes using Towncrier."""
    command = "env DJANGO_SETTINGS_MODULE=nautobot.core.settings towncrier build"
    if version:
        command += f" --version {version}"
    run_command(context, command)<|MERGE_RESOLUTION|>--- conflicted
+++ resolved
@@ -45,11 +45,7 @@
 namespace.configure(
     {
         "nautobot_chatops": {
-<<<<<<< HEAD
-            "nautobot_ver": "2.0.0-rc.4",
-=======
-            "nautobot_ver": "1.6.2",
->>>>>>> 862eaf9c
+            "nautobot_ver": "2.0.0",
             "project_name": "nautobot-chatops",
             "python_ver": "3.10",
             "local": False,
