"""Tasks for use with Invoke.

(c) 2020-2021 Network To Code
Licensed under the Apache License, Version 2.0 (the "License");
you may not use this file except in compliance with the License.
You may obtain a copy of the License at
  http://www.apache.org/licenses/LICENSE-2.0
Unless required by applicable law or agreed to in writing, software
distributed under the License is distributed on an "AS IS" BASIS,
WITHOUT WARRANTIES OR CONDITIONS OF ANY KIND, either express or implied.
See the License for the specific language governing permissions and
limitations under the License.
"""

from distutils.util import strtobool
from invoke import Collection, task as invoke_task
import os

from dotenv import load_dotenv


def _load_dotenv():
    load_dotenv("./development/development.env")
    load_dotenv("./development/creds.env")


def is_truthy(arg):
    """Convert "truthy" strings into Booleans.

    Examples:
        >>> is_truthy('yes')
        True
    Args:
        arg (str): Truthy string (True values are y, yes, t, true, on and 1; false values are n, no,
        f, false, off and 0. Raises ValueError if val is anything else.
    """
    if isinstance(arg, bool):
        return arg
    return bool(strtobool(arg))


# Use pyinvoke configuration for default values, see http://docs.pyinvoke.org/en/stable/concepts/configuration.html
# Variables may be overwritten in invoke.yml or by the environment variables INVOKE_NAUTOBOT_CHATOPS_xxx
namespace = Collection("nautobot_chatops")
namespace.configure(
    {
        "nautobot_chatops": {
            "nautobot_ver": "1.4.0",
            "project_name": "nautobot-chatops",
            "python_ver": "3.8",
            "local": False,
            "compose_dir": os.path.join(os.path.dirname(__file__), "development"),
            "compose_files": [
                "docker-compose.base.yml",
                "docker-compose.redis.yml",
                "docker-compose.postgres.yml",
                "mattermost/docker-compose.yml",
                "ansible/docker-compose.yml",
                "docker-compose.dev.yml",
            ],
            "compose_http_timeout": "86400",
        }
    }
)


def task(function=None, *args, **kwargs):
    """Task decorator to override the default Invoke task decorator and add each task to the invoke namespace."""

    def task_wrapper(function=None):
        """Wrapper around invoke.task to add the task to the namespace as well."""
        if args or kwargs:
            task_func = invoke_task(*args, **kwargs)(function)
        else:
            task_func = invoke_task(function)
        namespace.add_task(task_func)
        return task_func

    if function:
        # The decorator was called with no arguments
        return task_wrapper(function)
    # The decorator was called with arguments
    return task_wrapper


def docker_compose(context, command, **kwargs):
    """Helper function for running a specific docker compose command with all appropriate parameters and environment.

    Args:
        context (obj): Used to run specific commands
        command (str): Command string to append to the "docker compose ..." command, such as "build", "up", etc.
        **kwargs: Passed through to the context.run() call.
    """
    build_env = {
        # Note: 'docker compose logs' will stop following after 60 seconds by default,
        # so we are overriding that by setting this environment variable.
        "COMPOSE_HTTP_TIMEOUT": context.nautobot_chatops.compose_http_timeout,
        "NAUTOBOT_VER": context.nautobot_chatops.nautobot_ver,
        "PYTHON_VER": context.nautobot_chatops.python_ver,
        **kwargs.pop("env", {}),
    }
<<<<<<< HEAD
    compose_command = f'docker compose --project-name {context.nautobot_chatops.project_name} --project-directory "{context.nautobot_chatops.compose_dir}"'
=======
    compose_command_tokens = [
        "docker compose",
        f"--project-name {context.nautobot_chatops.project_name}",
        f'--project-directory "{context.nautobot_chatops.compose_dir}"',
    ]

>>>>>>> 06b0a77d
    for compose_file in context.nautobot_chatops.compose_files:
        compose_file_path = os.path.join(context.nautobot_chatops.compose_dir, compose_file)
        compose_command_tokens.append(f' -f "{compose_file_path}"')

    compose_command_tokens.append(command)

    # If `service` was passed as a kwarg, add it to the end.
    service = kwargs.pop("service", None)
    if service is not None:
        compose_command_tokens.append(service)

    print(f'Running docker compose command "{command}"')
    compose_command = " ".join(compose_command_tokens)

<<<<<<< HEAD
    print(f'Running docker compose command "{command}"')
=======
>>>>>>> 06b0a77d
    return context.run(compose_command, env=build_env, **kwargs)


def run_command(context, command, **kwargs):
    """Wrapper to run a command locally or inside the nautobot container."""
    if is_truthy(context.nautobot_chatops.local):
        context.run(command, **kwargs)
    else:
        # Check if nautobot is running, no need to start another nautobot container to run a command
        docker_compose_status = "ps --services --filter status=running"
        results = docker_compose(context, docker_compose_status, hide="out")
        if "nautobot" in results.stdout:
            compose_command = f"exec nautobot {command}"
        else:
            compose_command = f"run --rm --entrypoint '{command}' nautobot"

        pty = kwargs.pop("pty", True)

        docker_compose(context, compose_command, pty=pty, **kwargs)


# ------------------------------------------------------------------------------
# BUILD
# ------------------------------------------------------------------------------
@task(
    help={
        "force_rm": "Always remove intermediate containers",
        "cache": "Whether to use Docker's cache when building the image (defaults to enabled)",
    }
)
def build(context, force_rm=False, cache=True):
    """Build Nautobot docker image."""
    command = "build"

    if not cache:
        command += " --no-cache"
    if force_rm:
        command += " --force-rm"

    print(f"Building Nautobot with Python {context.nautobot_chatops.python_ver}...")
    docker_compose(context, command)


@task
def generate_packages(context):
    """Generate all Python packages inside docker and copy the file locally under dist/."""
    command = "poetry build"
    run_command(context, command)


@task
def lock(context):
    """Generate poetry.lock inside the Nautobot container."""
    run_command(context, "poetry lock --no-update")


# ------------------------------------------------------------------------------
# START / STOP / DEBUG
# ------------------------------------------------------------------------------
@task(help={"service": "If specified, only affect this service."})
def debug(context, service=""):
    """Start specified or all services and its dependencies in debug mode."""
    print(f"Starting {service} in debug mode...")
    docker_compose(context, "up", service=service)


@task(help={"service": "If specified, only affect this service."})
def start(context, service=""):
    """Start specified or all services and its dependencies in detached mode."""
    print("Starting Nautobot in detached mode...")
    docker_compose(context, "up --detach", service=service)


@task(help={"service": "If specified, only affect this service."})
def restart(context, service=""):
    """Gracefully restart specified or all services."""
    print("Restarting Nautobot...")
    docker_compose(context, "restart", service=service)


@task(help={"service": "If specified, only affect this service."})
def stop(context, service=""):
    """Stop specified or all services, if service is not specified, remove all containers."""
    print("Stopping Nautobot...")
    docker_compose(context, "stop" if service else "down --remove-orphans", service=service)


@task
def destroy(context):
    """Destroy all containers and volumes."""
    print("Destroying Nautobot...")
    docker_compose(context, "down --remove-orphans --volumes")


@task
def export(context):
    """Export docker compose configuration to `compose.yaml` file.

    Useful to:

    - Debug docker compose configuration.
    - Allow using `docker compose` command directly without invoke.
    """
    docker_compose(context, "convert > compose.yaml")


@task(name="ps", help={"all": "Show all, including stopped containers"})
def ps_task(context, all=False):
    """List containers."""
    docker_compose(context, f"ps {'--all' if all else ''}")


@task
def vscode(context):
    """Launch Visual Studio Code with the appropriate Environment variables to run in a container."""
    command = "code nautobot.code-workspace"

    context.run(command)


@task(
    help={
        "service": "If specified, only display logs for this service (default: all)",
        "follow": "Flag to follow logs (default: False)",
        "tail": "Tail N number of lines (default: all)",
    }
)
def logs(context, service="", follow=False, tail=0):
    """View the logs of a docker compose service."""
    command = "logs "

    if follow:
        command += "--follow "
    if tail:
        command += f"--tail={tail} "

    docker_compose(context, command, service=service)


# ------------------------------------------------------------------------------
# ACTIONS
# ------------------------------------------------------------------------------
@task(help={"file": "Python file to execute"})
def nbshell(context, file=""):
    """Launch an interactive nbshell session."""
    command = [
        "nautobot-server",
        "nbshell",
        f"< '{file}'" if file else "",
    ]
    run_command(context, " ".join(command), pty=not bool(file))


@task
def shell_plus(context):
    """Launch an interactive shell_plus session."""
    command = "nautobot-server shell_plus"
    run_command(context, command)


@task
def cli(context):
    """Launch a bash shell inside the Nautobot container."""
    run_command(context, "bash")


@task(
    help={
        "user": "name of the superuser to create (default: admin)",
    }
)
def createsuperuser(context, user="admin"):
    """Create a new Nautobot superuser account (default: "admin"), will prompt for password."""
    command = f"nautobot-server createsuperuser --username {user}"

    run_command(context, command)


@task(
    help={
        "name": "name of the migration to be created; if unspecified, will autogenerate a name",
    }
)
def makemigrations(context, name=""):
    """Perform makemigrations operation in Django."""
    command = "nautobot-server makemigrations nautobot_chatops"

    if name:
        command += f" --name {name}"

    run_command(context, command)


@task
def migrate(context):
    """Perform migrate operation in Django."""
    command = "nautobot-server migrate"

    run_command(context, command)


@task(help={})
def post_upgrade(context):
    """
    Performs Nautobot common post-upgrade operations using a single entrypoint.

    This will run the following management commands with default settings, in order:

    - migrate
    - trace_paths
    - collectstatic
    - remove_stale_contenttypes
    - clearsessions
    - invalidate all
    """
    command = "nautobot-server post_upgrade"

    run_command(context, command)


@task(
    help={
        "service": "Docker compose service name to run command in (default: nautobot).",
        "command": "Command to run (default: bash).",
        "file": "File to run command with (default: empty)",
    },
)
def exec(context, service="nautobot", command="bash", file=""):
    """Launch a command inside the running container (defaults to bash shell inside nautobot container)."""
    command = [
        "exec",
        "--",
        service,
        command,
        f"< '{file}'" if file else "",
    ]
    docker_compose(context, " ".join(command), pty=not bool(file))


@task(
    help={
        "query": "SQL command to execute and quit (default: empty)",
        "input": "SQL file to execute and quit (default: empty)",
        "output": "Ouput file, overwrite if exists (default: empty)",
    }
)
def dbshell(context, query="", input="", output=""):
    """Start database CLI inside the running `db` container.

    Doesn't use `nautobot-server dbshell`, using started `db` service container only.
    """
    if input and query:
        raise ValueError("Cannot specify both, `input` and `query` arguments")
    if output and not (input or query):
        raise ValueError("`output` argument requires `input` or `query` argument")

    _load_dotenv()

    service = "db"
    env_vars = {}
    command = ["exec"]

    if "docker-compose.mysql.yml" in context.nautobot_chatops.compose_files:
        env_vars["MYSQL_PWD"] = os.getenv("MYSQL_PASSWORD")
        command += [
            "--env=MYSQL_PWD",
            "--",
            service,
            "mysql",
            f"--user='{os.getenv('MYSQL_USER')}'",
            f"--database='{os.getenv('MYSQL_DATABASE')}'",
        ]
        if query:
            command += [f"--execute='{query}'"]
    elif "docker-compose.postgres.yml" in context.nautobot_chatops.compose_files:
        command += [
            "--",
            service,
            "psql",
            f"--username='{os.getenv('POSTGRES_USER')}'",
            f"--dbname='{os.getenv('POSTGRES_DB')}'",
        ]
        if query:
            command += [f"--command='{query}'"]
    else:
        raise ValueError("Unsupported database backend.")

    if input:
        command += [f"< '{input}'"]
    if output:
        command += [f"> '{output}'"]

    docker_compose(context, " ".join(command), env=env_vars, pty=not (input or output or query))


@task(
    help={
        "input": "SQL dump file to replace the existing database with. This can be generated using `invoke backup-db` (default: `dump.sql`).",
    }
)
def import_db(context, input="dump.sql"):
    """Stop Nautobot containers and replace the current database with the dump into the running `db` container."""
    docker_compose(context, "stop -- nautobot worker")

    _load_dotenv()

    service = "db"
    env_vars = {}
    command = ["exec"]

    if "docker-compose.mysql.yml" in context.nautobot_chatops.compose_files:
        env_vars["MYSQL_PWD"] = os.getenv("MYSQL_PASSWORD")
        command += [
            "--env=MYSQL_PWD",
            "--",
            service,
            "mysql",
            f"--user='{os.getenv('MYSQL_USER')}'",
            f"--database='{os.getenv('MYSQL_DATABASE')}'",
        ]
    elif "docker-compose.postgres.yml" in context.nautobot_chatops.compose_files:
        command += [
            "--",
            service,
            "psql",
            f"--username='{os.getenv('POSTGRES_USER')}'",
            "postgres",
        ]
    else:
        raise ValueError("Unsupported database backend.")

    command += [f"< '{input}'"]

    docker_compose(context, " ".join(command), env=env_vars, pty=False)

    print("Database import complete, you can start Nautobot now: `invoke start`")


@task(
    help={
        "output": "Ouput file, overwrite if exists (default: `dump.sql`)",
        "readable": "Flag to dump database data in more readable format (default: `True`)",
    }
)
def backup_db(context, output="dump.sql", readable=True):
    """Dump database into `output` file from running `db` container."""
    _load_dotenv()

    service = "db"
    env_vars = {}
    command = ["exec"]

    if "docker-compose.mysql.yml" in context.nautobot_chatops.compose_files:
        env_vars["MYSQL_PWD"] = os.getenv("MYSQL_ROOT_PASSWORD")
        command += [
            "--env=MYSQL_PWD",
            "--",
            service,
            "mysqldump",
            "--user=root",
            "--add-drop-database",
            "--skip-extended-insert" if readable else "",
            "--databases",
            os.getenv("MYSQL_DATABASE", ""),
        ]
    elif "docker-compose.postgres.yml" in context.nautobot_chatops.compose_files:
        command += [
            "--",
            service,
            "pg_dump",
            "--clean",
            "--create",
            "--if-exists",
            f"--username='{os.getenv('POSTGRES_USER')}'",
            f"--dbname='{os.getenv('POSTGRES_DB')}'",
        ]

        if readable:
            command += ["--inserts"]
    else:
        raise ValueError("Unsupported database backend.")

    if output:
        command += [f"> '{output}'"]

    docker_compose(context, " ".join(command), env=env_vars, pty=False)

    print(50 * "=")
    print("The database backup has been successfully completed and saved to the file:")
    print(output)
    print("If you want to import this database backup, please execute the following command:")
    print(f"invoke import-db --input '{output}'")
    print(50 * "=")


@task(name="help")
def help_task(context):
    """Print the help of available tasks."""
    import tasks  # pylint: disable=all

    root = Collection.from_module(tasks)
    for task_name in sorted(root.task_names):
        print(50 * "-")
        print(f"invoke {task_name} --help")
        context.run(f"invoke {task_name} --help")


# ------------------------------------------------------------------------------
# TESTS
# ------------------------------------------------------------------------------
@task(
    help={
        "autoformat": "Apply formatting recommendations automatically, rather than failing if formatting is incorrect.",
    }
)
def black(context, autoformat=False):
    """Check Python code style with Black."""
    if autoformat:
        black_command = "black"
    else:
        black_command = "black --check --diff"

    command = f"{black_command} ."

    run_command(context, command)


@task
def flake8(context):
    """Check for PEP8 compliance and other style issues."""
    command = "flake8 . --config .flake8"
    run_command(context, command)


@task
def hadolint(context):
    """Check Dockerfile for hadolint compliance and other style issues."""
    command = "hadolint development/Dockerfile"
    run_command(context, command)


@task
def pylint(context):
    """Run pylint code analysis."""
    command = 'pylint --init-hook "import nautobot; nautobot.setup()" --rcfile pyproject.toml nautobot_chatops'
    run_command(context, command)


@task
def pydocstyle(context):
    """Run pydocstyle to validate docstring formatting adheres to NTC defined standards."""
    # We exclude the /migrations/ directory since it is autogenerated code
    command = 'pydocstyle --config=.pydocstyle.ini --match-dir="^(?!migrations).*"'
    run_command(context, command)


@task
def bandit(context):
    """Run bandit to validate basic static code security analysis."""
    command = "bandit --recursive . --configfile .bandit.yml"
    run_command(context, command)


@task
def yamllint(context):
    """Run yamllint to validate formating adheres to NTC defined YAML standards.

    Args:
        context (obj): Used to run specific commands
    """
    command = "yamllint . --format standard"
    run_command(context, command)


@task
def check_migrations(context):
    """Check for missing migrations."""
    command = "nautobot-server --config=nautobot/core/tests/nautobot_config.py makemigrations --dry-run --check"

    run_command(context, command)


@task()
def build_and_check_docs(context):
    """Build docs for use within Nautobot."""
    command = "mkdocs build --no-directory-urls --strict"
    run_command(context, command)


@task(
    help={
        "keepdb": "save and re-use test database between test runs for faster re-testing.",
        "label": "specify a directory or module to test instead of running all Nautobot tests",
        "failfast": "fail as soon as a single test fails don't run the entire test suite",
        "buffer": "Discard output from passing tests",
        "pattern": "Run specific test methods, classes, or modules instead of all tests",
    }
)
def unittest(context, keepdb=False, label="nautobot_chatops", failfast=False, buffer=True, pattern=""):
    """Run Nautobot unit tests."""
    command = f"coverage run --module nautobot.core.cli test {label}"

    if keepdb:
        command += " --keepdb"
    if failfast:
        command += " --failfast"
    if buffer:
        command += " --buffer"
    if pattern:
        command += f" -k='{pattern}'"
    run_command(context, command)


@task
def unittest_coverage(context):
    """Report on code test coverage as measured by 'invoke unittest'."""
    command = "coverage report --skip-covered --include 'nautobot_chatops/*' --omit *migrations*"

    run_command(context, command)


@task(
    help={
        "failfast": "fail as soon as a single test fails don't run the entire test suite",
    }
)
def tests(context, failfast=False):
    """Run all tests for this plugin."""
    # If we are not running locally, start the docker containers so we don't have to for each test
    if not is_truthy(context.nautobot_chatops.local):
        print("Starting Docker Containers...")
        start(context)
    # Sorted loosely from fastest to slowest
    print("Running black...")
    black(context)
    print("Running flake8...")
    flake8(context)
    print("Running bandit...")
    bandit(context)
    print("Running pydocstyle...")
    pydocstyle(context)
    print("Running yamllint...")
    yamllint(context)
    print("Running pylint...")
    pylint(context)
    print("Building and checking docs...")
    build_and_check_docs(context)
    print("Running unit tests...")
    unittest(context, failfast=failfast)
    print("All tests have passed!")
    unittest_coverage(context)


# ------------------------------------------------------------------------------
# APP CUSTOM
# ------------------------------------------------------------------------------
@task
def bootstrap_mattermost(context):
    """Bootstrap Nautobot data to be used with Mattermost."""
    nbshell(context, file="development/mattermost/nautobot_bootstrap.py")


@task
def backup_mattermost(context):
    """Export Mattermost data to the SQL file. Certain tables are ignored."""
    output = "./development/mattermost/dump.sql"

    ignore_tables = [
        "Audits",
        "ChannelMemberHistory",
        "CommandWebhooks",
        "Posts",
        "PostsPriority",
        "Sessions",
        "UploadSessions",
    ]

    base_command = [
        "exec",
        "--env MYSQL_PWD=mostest",
        "--",
        "mattermost",
        "mysqldump",
        "--databases mattermost_test",
        "--compact",
        "-u root",
    ]

    # Dump schema first
    command = [
        *base_command,
        "--add-drop-database",
        "--no-data",
        f"> {output}",
    ]
    docker_compose(context, " ".join(command))

    # Dump data for all tables except ignored
    command = [
        *base_command,
        *(f"--ignore-table mattermost_test.{table}" for table in ignore_tables),
        "--no-create-info",
        "--skip-extended-insert",
        f">> {output}",
    ]
    docker_compose(context, " ".join(command))


@task
def connect_awx_container(context, container_name="tools_awx_1"):
    """Connect nautobot and celery containers to awx container.

    Bridge network is defined in `development/ansible/docker-compose.yaml`.

    To run testing awx instance, follow [instructions]
    (https://github.com/ansible/awx/tree/devel/tools/docker-compose#getting-started)

    Before running `make docker-compose` comment out `- 8080:8080` port mapping in file
    `tools/docker-compose/ansible/roles/sources/templates/docker-compose.yml.j2` to avoid port conflict with nautobot.

    After setting up awx, cd back to chatops repo and run `invoke connect-awx-container`.
    """
    bridge_network = f"{context.nautobot_chatops.project_name}_awx"
    context.run(f"docker network connect --alias awx {bridge_network} {container_name}")
    print(f"Container {container_name} connected to {bridge_network} network")<|MERGE_RESOLUTION|>--- conflicted
+++ resolved
@@ -99,16 +99,14 @@
         "PYTHON_VER": context.nautobot_chatops.python_ver,
         **kwargs.pop("env", {}),
     }
-<<<<<<< HEAD
+
     compose_command = f'docker compose --project-name {context.nautobot_chatops.project_name} --project-directory "{context.nautobot_chatops.compose_dir}"'
-=======
     compose_command_tokens = [
         "docker compose",
         f"--project-name {context.nautobot_chatops.project_name}",
         f'--project-directory "{context.nautobot_chatops.compose_dir}"',
     ]
 
->>>>>>> 06b0a77d
     for compose_file in context.nautobot_chatops.compose_files:
         compose_file_path = os.path.join(context.nautobot_chatops.compose_dir, compose_file)
         compose_command_tokens.append(f' -f "{compose_file_path}"')
@@ -123,10 +121,8 @@
     print(f'Running docker compose command "{command}"')
     compose_command = " ".join(compose_command_tokens)
 
-<<<<<<< HEAD
     print(f'Running docker compose command "{command}"')
-=======
->>>>>>> 06b0a77d
+
     return context.run(compose_command, env=build_env, **kwargs)
 
 
