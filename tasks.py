--- conflicted
+++ resolved
@@ -1,147 +1,64 @@
-"""Tasks for use with Invoke.
-
-(c) 2020-2021 Network To Code
-Licensed under the Apache License, Version 2.0 (the "License");
-you may not use this file except in compliance with the License.
-You may obtain a copy of the License at
-  http://www.apache.org/licenses/LICENSE-2.0
-Unless required by applicable law or agreed to in writing, software
-distributed under the License is distributed on an "AS IS" BASIS,
-WITHOUT WARRANTIES OR CONDITIONS OF ANY KIND, either express or implied.
-See the License for the specific language governing permissions and
-limitations under the License.
-"""
-
-from distutils.util import strtobool
-from invoke import Collection, task as invoke_task
+"""Tasks for use with Invoke."""
+
 import os
-<<<<<<< HEAD
-=======
 from invoke import task
 
 
 PYTHON_VER = os.getenv("PYTHON_VER", "3.7")
 NAUTOBOT_VER = os.getenv("NAUTOBOT_VER", "master")
->>>>>>> a13c07d2
-
-
-def is_truthy(arg):
-    """Convert "truthy" strings into Booleans.
-
-    Examples:
-        >>> is_truthy('yes')
-        True
-    Args:
-        arg (str): Truthy string (True values are y, yes, t, true, on and 1; false values are n, no,
-        f, false, off and 0. Raises ValueError if val is anything else.
-    """
-    if isinstance(arg, bool):
-        return arg
-    return bool(strtobool(arg))
-
-
-# Use pyinvoke configuration for default values, see http://docs.pyinvoke.org/en/stable/concepts/configuration.html
-# Variables may be overwritten in invoke.yml or by the environment variables INVOKE_NAUTOBOT_CHATOPS_xxx
-namespace = Collection("nautobot_chatops")
-namespace.configure(
-    {
-        "nautobot_chatops": {
-            "nautobot_ver": "1.0.1",
-            "project_name": "nautobot-chatops",
-            "python_ver": "3.6",
-            "local": False,
-            "compose_dir": os.path.join(os.path.dirname(__file__), "development"),
-            "compose_files": ["docker-compose.requirements.yml", "docker-compose.base.yml", "docker-compose.dev.yml"],
-        }
-    }
-)
-
-
-def task(function=None, *args, **kwargs):
-    """Task decorator to override the default Invoke task decorator and add each task to the invoke namespace."""
-
-    def task_wrapper(function=None):
-        """Wrapper around invoke.task to add the task to the namespace as well."""
-        if args or kwargs:
-            task_func = invoke_task(*args, **kwargs)(function)
-        else:
-            task_func = invoke_task(function)
-        namespace.add_task(task_func)
-        return task_func
-
-    if function:
-        # The decorator was called with no arguments
-        return task_wrapper(function)
-    # The decorator was called with arguments
-    return task_wrapper
-
-
-def docker_compose(context, command, **kwargs):
-    """Helper function for running a specific docker-compose command with all appropriate parameters and environment.
-
-    Args:
-        context (obj): Used to run specific commands
-        command (str): Command string to append to the "docker-compose ..." command, such as "build", "up", etc.
-        **kwargs: Passed through to the context.run() call.
-    """
-    build_env = {
-        "NAUTOBOT_VER": context.nautobot_chatops.nautobot_ver,
-        "PYTHON_VER": context.nautobot_chatops.python_ver,
-    }
-    compose_command = f'docker-compose --project-name {context.nautobot_chatops.project_name} --project-directory "{context.nautobot_chatops.compose_dir}"'
-    for compose_file in context.nautobot_chatops.compose_files:
-        compose_file_path = os.path.join(context.nautobot_chatops.compose_dir, compose_file)
-        compose_command += f' -f "{compose_file_path}"'
-    compose_command += f" {command}"
-    print(f'Running docker-compose command "{command}"')
-    return context.run(compose_command, env=build_env, **kwargs)
-
-
-def run_command(context, command, **kwargs):
-    """Wrapper to run a command locally or inside the nautobot container."""
-    if is_truthy(context.nautobot_chatops.local):
-        context.run(command, **kwargs)
-    else:
-        # Check if nautobot is running, no need to start another nautobot container to run a command
-        docker_compose_status = "ps --services --filter status=running"
-        results = docker_compose(context, docker_compose_status, hide="out")
-        if "nautobot" in results.stdout:
-            compose_command = f"exec nautobot {command}"
-        else:
-            compose_command = f"run --entrypoint '{command}' nautobot"
-
-        docker_compose(context, compose_command, pty=True)
+
+NAUTOBOT_VERSION = os.getenv("NAUTOBOT_VERSION", "grimlock-integration")
+NAUTOBOT_HASH = os.getenv("NAUTOBOT_HASH", "710f433")
+
+# Name of the docker image/container
+NAME = os.getenv("IMAGE_NAME", "nautobot-plugin-chatops")
+PWD = os.getcwd()
+
+COMPOSE_FILE = "development/docker-compose.yml"
+BUILD_NAME = "nautobot_chatops"
+
+DEFAULT_ENV = {
+    "NAUTOBOT_VER": NAUTOBOT_VER,
+    "PYTHON_VER": PYTHON_VER,
+    "NAUTOBOT_VERSION": NAUTOBOT_VERSION,
+    "NAUTOBOT_HASH": NAUTOBOT_HASH,
+    "NAUTOBOT_SRC_URL": "",
+}
+
+environment = DEFAULT_ENV
 
 
 # ------------------------------------------------------------------------------
 # BUILD
 # ------------------------------------------------------------------------------
-@task(
-    help={
-        "force_rm": "Always remove intermediate containers",
-        "cache": "Whether to use Docker's cache when building the image (defaults to enabled)",
-    }
-)
-def build(context, force_rm=False, cache=True):
-    """Build Nautobot docker image."""
+@task
+def build(context, nautobot_ver=NAUTOBOT_VER, python_ver=PYTHON_VER, nocache=False, forcerm=False):
+    """Build all docker images.
+
+    Args:
+        context (obj): Used to run specific commands
+        nautobot_ver (str): Nautobot version to use to build the container
+        python_ver (str): Will use the Python version docker image to build from
+        nocache (bool): Do not use cache when building the image
+        forcerm (bool): Always remove intermediate containers
+    """
+    DEFAULT_ENV["NAUTOBOT_VER"] = nautobot_ver
+    DEFAULT_ENV["PYTHON_VER"] = python_ver
+
     command = "build"
 
-    if not cache:
+    if nocache:
         command += " --no-cache"
-    if force_rm:
+    if forcerm:
         command += " --force-rm"
 
-    print(f"Building Nautobot with Python {context.nautobot_chatops.python_ver}...")
-    docker_compose(context, command)
-
-
-@task
-<<<<<<< HEAD
-def generate_packages(context):
-    """Generate all Python packages inside docker and copy the file locally under dist/."""
-    command = "poetry build"
-    run_command(context, command)
-=======
+    context.run(
+        f"docker-compose -f {COMPOSE_FILE} -p {BUILD_NAME} {command}",
+        env=DEFAULT_ENV,
+    )
+
+
+@task
 def generate_packages(context, nautobot_ver=NAUTOBOT_VER, python_ver=PYTHON_VER):
     """Generate all Python packages inside docker and copy the file locally under dist/.
 
@@ -166,132 +83,170 @@
         env={"NAUTOBOT_VER": nautobot_ver, "PYTHON_VER": python_ver},
         pty=True,
     )
->>>>>>> a13c07d2
 
 
 # ------------------------------------------------------------------------------
 # START / STOP / DEBUG
 # ------------------------------------------------------------------------------
 @task
-def debug(context):
-    """Start Nautobot and its dependencies in debug mode."""
-    print("Starting Nautobot in debug mode...")
-    docker_compose(context, "up")
-
-
-@task
-def start(context):
-    """Start Nautobot and its dependencies in detached mode."""
-    print("Starting Nautobot in detached mode...")
-    docker_compose(context, "up --detach")
-
-
-@task
-def restart(context):
-    """Gracefully restart all containers."""
-    print("Restarting Nautobot...")
-    docker_compose(context, "restart")
-
-
-@task
-def stop(context):
-    """Stop Nautobot and its dependencies."""
-    print("Stopping Nautobot...")
-    docker_compose(context, "down")
-
-
-@task
-def destroy(context):
-    """Destroy all containers and volumes."""
-    print("Destroying Nautobot...")
-    docker_compose(context, "down --volumes")
-
-
-@task
-def vscode(context):
-    """Launch Visual Studio Code with the appropriate Environment variables to run in a container."""
-    command = "code nautobot.code-workspace"
-
-    context.run(command)
+def debug(context, nautobot_ver=NAUTOBOT_VER, python_ver=PYTHON_VER):
+    """Start Nautobot and its dependencies in debug mode.
+
+    Args:
+        context (obj): Used to run specific commands
+        nautobot_ver (str): Nautobot version to use to build the container
+        python_ver (str): Will use the Python version docker image to build from
+    """
+    DEFAULT_ENV["NAUTOBOT_VER"] = nautobot_ver
+    DEFAULT_ENV["PYTHON_VER"] = python_ver
+
+    print("Starting Nautobot .. ")
+    context.run(
+        f"docker-compose -f {COMPOSE_FILE} -p {BUILD_NAME} up",
+        env=DEFAULT_ENV,
+    )
+
+
+@task
+def start(context, nautobot_ver=NAUTOBOT_VER, python_ver=PYTHON_VER):
+    """Start Nautobot and its dependencies in detached mode.
+
+    Args:
+        context (obj): Used to run specific commands
+        nautobot_ver (str): Nautobot version to use to build the container
+        python_ver (str): Will use the Python version docker image to build from
+    """
+    DEFAULT_ENV["NAUTOBOT_VER"] = nautobot_ver
+    DEFAULT_ENV["PYTHON_VER"] = python_ver
+
+    print("Starting Nautobot in detached mode.. ")
+    context.run(
+        f"docker-compose -f {COMPOSE_FILE} -p {BUILD_NAME} up -d",
+        env=DEFAULT_ENV,
+    )
+
+
+@task
+def stop(context, nautobot_ver=NAUTOBOT_VER, python_ver=PYTHON_VER):
+    """Stop Nautobot and its dependencies.
+
+    Args:
+        context (obj): Used to run specific commands
+        nautobot_ver (str): Nautobot version to use to build the container
+        python_ver (str): Will use the Python version docker image to build from
+    """
+    DEFAULT_ENV["NAUTOBOT_VER"] = nautobot_ver
+    DEFAULT_ENV["PYTHON_VER"] = python_ver
+
+    print("Stopping Nautobot .. ")
+    context.run(
+        f"docker-compose -f {COMPOSE_FILE} -p {BUILD_NAME} down",
+        env=DEFAULT_ENV,
+    )
+
+
+@task
+def destroy(context, nautobot_ver=NAUTOBOT_VER, python_ver=PYTHON_VER):
+    """Destroy all containers and volumes.
+
+    Args:
+        context (obj): Used to run specific commands
+        nautobot_ver (str): Nautobot version to use to build the container
+        python_ver (str): Will use the Python version docker image to build from
+    """
+    DEFAULT_ENV["NAUTOBOT_VER"] = nautobot_ver
+    DEFAULT_ENV["PYTHON_VER"] = python_ver
+
+    context.run(
+        f"docker-compose -f {COMPOSE_FILE} -p {BUILD_NAME} down",
+        env=DEFAULT_ENV,
+    )
+    context.run(
+        f"docker volume rm -f {BUILD_NAME}_pgdata_nautobot_chatops",
+        env=DEFAULT_ENV,
+    )
 
 
 # ------------------------------------------------------------------------------
 # ACTIONS
 # ------------------------------------------------------------------------------
 @task
-def nbshell(context):
-    """Launch an interactive nbshell session."""
-    command = "nautobot-server nbshell"
-    run_command(context, command)
-
-
-@task
-def cli(context):
-    """Launch a bash shell inside the running Nautobot container."""
-    run_command(context, "bash")
-
-
-@task(
-    help={
-        "user": "name of the superuser to create (default: admin)",
-    }
-)
-def createsuperuser(context, user="admin"):
-    """Create a new Nautobot superuser account (default: "admin"), will prompt for password."""
-    command = f"nautobot-server createsuperuser --username {user}"
-
-    run_command(context, command)
-
-
-@task(
-    help={
-        "name": "name of the migration to be created; if unspecified, will autogenerate a name",
-    }
-)
-def makemigrations(context, name=""):
-    """Perform makemigrations operation in Django."""
-    command = "nautobot-server makemigrations nautobot_chatops"
-
-    if name:
-        command += f" --name {name}"
-
-<<<<<<< HEAD
-    run_command(context, command)
-=======
+def nbshell(context, nautobot_ver=NAUTOBOT_VER, python_ver=PYTHON_VER):
+    """Launch a nbshell session.
+
+    Args:
+        context (obj): Used to run specific commands
+        nautobot_ver (str): Nautobot version to use to build the container
+        python_ver (str): Will use the Python version docker image to build from
+    """
+    DEFAULT_ENV["NAUTOBOT_VER"] = nautobot_ver
+    DEFAULT_ENV["PYTHON_VER"] = python_ver
+
+    context.run(
+        f"docker-compose -f {COMPOSE_FILE} -p {BUILD_NAME} run nautobot nautobot-server nbshell",
+        env=DEFAULT_ENV,
+        pty=True,
+    )
+
+
+@task
+def cli(context, nautobot_ver=NAUTOBOT_VER, python_ver=PYTHON_VER):
+    """Launch a bash shell inside the running Nautobot container.
+
+    Args:
+        context (obj): Used to run specific commands
+        nautobot_ver (str): Nautobot version to use to build the container
+        python_ver (str): Will use the Python version docker image to build from
+    """
+    DEFAULT_ENV["NAUTOBOT_VER"] = nautobot_ver
+    DEFAULT_ENV["PYTHON_VER"] = python_ver
+
+    context.run(
+        f"docker-compose -f {COMPOSE_FILE} -p {BUILD_NAME} run nautobot bash",
+        env=DEFAULT_ENV,
+        pty=True,
+    )
+
+
+@task
+def create_user(context, user="admin", nautobot_ver=NAUTOBOT_VER, python_ver=PYTHON_VER):
+    """Create a new user in django (default: admin), will prompt for password.
+
+    Args:
+        context (obj): Used to run specific commands
+        user (str): name of the superuser to create
+        nautobot_ver (str): Nautobot version to use to build the container
+        python_ver (str): Will use the Python version docker image to build from
+    """
+    DEFAULT_ENV["NAUTOBOT_VER"] = nautobot_ver
+    DEFAULT_ENV["PYTHON_VER"] = python_ver
+
     context.run(
         f"docker-compose -f {COMPOSE_FILE} -p {BUILD_NAME} run nautobot "
         f"nautobot-server createsuperuser --username {user}",
         env=DEFAULT_ENV,
         pty=True,
     )
->>>>>>> a13c07d2
-
-
-@task
-def migrate(context):
-    """Perform migrate operation in Django."""
-    command = "nautobot-server migrate"
-
-    run_command(context, command)
-
-
-@task(help={})
-def post_upgrade(context):
-    """
-    Performs Nautobot common post-upgrade operations using a single entrypoint.
-
-    This will run the following management commands with default settings, in order:
-
-<<<<<<< HEAD
-    - migrate
-    - trace_paths
-    - collectstatic
-    - remove_stale_contenttypes
-    - clearsessions
-    - invalidate all
-    """
-    command = "nautobot-server post_upgrade"
-=======
+
+
+@task
+def makemigrations(context, name="", nautobot_ver=NAUTOBOT_VER, python_ver=PYTHON_VER):
+    """Run Make Migration in Django.
+
+    Args:
+        context (obj): Used to run specific commands
+        name (str): Name of the migration to be created
+        nautobot_ver (str): Nautobot version to use to build the container
+        python_ver (str): Will use the Python version docker image to build from
+    """
+    DEFAULT_ENV["NAUTOBOT_VER"] = nautobot_ver
+    DEFAULT_ENV["PYTHON_VER"] = python_ver
+
+    context.run(
+        f"docker-compose -f {COMPOSE_FILE} -p {BUILD_NAME} up -d postgres",
+        env=DEFAULT_ENV,
+    )
+
     if name:
         context.run(
             f"docker-compose -f {COMPOSE_FILE} -p {BUILD_NAME} run nautobot "
@@ -303,140 +258,210 @@
             f"docker-compose -f {COMPOSE_FILE} -p {BUILD_NAME} run nautobot nautobot-server makemigrations",
             env=DEFAULT_ENV,
         )
->>>>>>> a13c07d2
-
-    run_command(context, command)
-
-
-# ------------------------------------------------------------------------------
-# TESTS
-# ------------------------------------------------------------------------------
-@task(
-    help={
-        "autoformat": "Apply formatting recommendations automatically, rather than failing if formatting is incorrect.",
-    }
-)
-def black(context, autoformat=False):
-    """Check Python code style with Black."""
-    if autoformat:
-        black_command = "black"
-    else:
-        black_command = "black --check --diff"
-
-    command = f"{black_command} ."
-
-    run_command(context, command)
-
-
-@task
-def flake8(context):
-    """Check for PEP8 compliance and other style issues."""
-    command = "flake8 ."
-    run_command(context, command)
-
-
-@task
-def hadolint(context):
-    """Check Dockerfile for hadolint compliance and other style issues."""
-    command = "hadolint development/Dockerfile"
-    run_command(context, command)
-
-
-@task
-def pylint(context):
-    """Run pylint code analysis."""
-    command = 'pylint --init-hook "import nautobot; nautobot.setup()" --rcfile pyproject.toml nautobot_chatops'
-    run_command(context, command)
-
-
-@task
-def yamllint(context):
-    """Run yamllint to validate formating adheres to NTC defined YAML standards.
-
-    Args:
-        context (obj): Used to run specific commands
-    """
-    command = "yamllint ."
-    run_command(context, command)
-
-
-@task
-def pydocstyle(context):
-    """Run pydocstyle to validate docstring formatting adheres to NTC defined standards."""
-    # We exclude the /migrations/ directory since it is autogenerated code
-    command = 'pydocstyle --config=.pydocstyle.ini --match-dir="^(?!migrations).*"'
-    run_command(context, command)
-
-
-@task
-def bandit(context):
-    """Run bandit to validate basic static code security analysis."""
-    command = "bandit --recursive . --configfile .bandit.yml"
-    run_command(context, command)
-
-
-@task
-def check_migrations(context):
-    """Check for missing migrations."""
-    command = "nautobot-server --config=nautobot/core/tests/nautobot_config.py makemigrations --dry-run --check"
-
-    run_command(context, command)
-
-
-@task(
-    help={
-        "keepdb": "save and re-use test database between test runs for faster re-testing.",
-        "label": "specify a directory or module to test instead of running all Nautobot tests",
-        "failfast": "fail as soon as a single test fails don't run the entire test suite",
-        "buffer": "Discard output from passing tests",
-    }
-)
-def unittest(context, keepdb=False, label="nautobot_chatops", failfast=False, buffer=True):
-    """Run Nautobot unit tests."""
-    command = f"coverage run --module nautobot.core.cli test {label}"
-
+
+    context.run(
+        f"docker-compose -f {COMPOSE_FILE} -p {BUILD_NAME} down",
+        env=DEFAULT_ENV,
+    )
+
+
+# ------------------------------------------------------------------------------
+# TESTS / LINTING
+# ------------------------------------------------------------------------------
+@task
+def unittest(context, nautobot_ver=NAUTOBOT_VER, python_ver=PYTHON_VER, keepdb=False, verbosity=1):
+    """Run Django unit tests for the plugin.
+
+    Args:
+        context (obj): Used to run specific commands
+        nautobot_ver (str): Nautobot version to use to build the container
+        python_ver (str): Will use the Python version docker image to build from
+        keepdb (bool): Whether to keep the test database for later reuse
+        verbosity (int): Verbosity of test output
+    """
+    DEFAULT_ENV["NAUTOBOT_VER"] = nautobot_ver
+    DEFAULT_ENV["PYTHON_VER"] = python_ver
+
+    docker = f"docker-compose -f {COMPOSE_FILE} -p {BUILD_NAME} run nautobot"
+    command = f"nautobot-server test nautobot_chatops --verbosity={verbosity}"
     if keepdb:
         command += " --keepdb"
-    if failfast:
-        command += " --failfast"
-    if buffer:
-        command += " --buffer"
-    run_command(context, command)
-
-
-@task
-def unittest_coverage(context):
-    """Report on code test coverage as measured by 'invoke unittest'."""
-    command = "coverage report --skip-covered --include 'nautobot_chatops/*' --omit *migrations*"
-
-    run_command(context, command)
-
-
-@task(
-    help={
-        "failfast": "fail as soon as a single test fails don't run the entire test suite",
-    }
-)
-def tests(context, failfast=False):
-    """Run all tests for this plugin."""
-    # If we are not running locally, start the docker containers so we don't have to for each test
-    if not is_truthy(context.nautobot_chatops.local):
-        print("Starting Docker Containers...")
-        start(context)
+    context.run(
+        f'{docker} sh -c "{command}"',
+        env=DEFAULT_ENV,
+        pty=True,
+    )
+
+
+@task
+def pylint(context, nautobot_ver=NAUTOBOT_VER, python_ver=PYTHON_VER):
+    """Run pylint code analysis.
+
+    Args:
+        context (obj): Used to run specific commands
+        nautobot_ver (str): Nautobot version to use to build the container
+        python_ver (str): Will use the Python version docker image to build from
+    """
+    DEFAULT_ENV["NAUTOBOT_VER"] = nautobot_ver
+    DEFAULT_ENV["PYTHON_VER"] = python_ver
+
+    docker = f"docker-compose -f {COMPOSE_FILE} -p {BUILD_NAME} run nautobot"
+    # We exclude the /migrations/ directory since it is autogenerated code
+    context.run(
+        f"{docker} sh -c \"cd /source && find . -name '*.py' -not -path '*/migrations/*' | "
+        'PYTHONPATH=/opt/nautobot/nautobot_root xargs pylint"',
+        env=DEFAULT_ENV,
+        pty=True,
+    )
+
+
+@task
+def black(context, nautobot_ver=NAUTOBOT_VER, python_ver=PYTHON_VER):
+    """Run black to check that Python files adhere to its style standards.
+
+    Args:
+        context (obj): Used to run specific commands
+        nautobot_ver (str): Nautobot version to use to build the container
+        python_ver (str): Will use the Python version docker image to build from
+    """
+    DEFAULT_ENV["NAUTOBOT_VER"] = nautobot_ver
+    DEFAULT_ENV["PYTHON_VER"] = python_ver
+
+    docker = f"docker-compose -f {COMPOSE_FILE} -p {BUILD_NAME} run nautobot"
+    context.run(
+        f'{docker} sh -c "cd /source && black --check --diff ."',
+        env=DEFAULT_ENV,
+        pty=True,
+    )
+
+
+@task
+def blacken(context, nautobot_ver=NAUTOBOT_VER, python_ver=PYTHON_VER):
+    """Run black to format Python files to adhere to its style standards.
+
+    Args:
+        context (obj): Used to run specific commands
+        nautobot_ver (str): Nautobot version to use to build the container
+        python_ver (str): Will use the Python version docker image to build from
+    """
+    DEFAULT_ENV["NAUTOBOT_VER"] = nautobot_ver
+    DEFAULT_ENV["PYTHON_VER"] = python_ver
+
+    docker = f"docker-compose -f {COMPOSE_FILE} -p {BUILD_NAME} run nautobot"
+    context.run(
+        f'{docker} sh -c "cd /source && black ."',
+        env=DEFAULT_ENV,
+        pty=True,
+    )
+
+
+@task
+def pydocstyle(context, nautobot_ver=NAUTOBOT_VER, python_ver=PYTHON_VER):
+    """Run pydocstyle to validate docstring formatting adheres to NTC defined standards.
+
+    Args:
+        context (obj): Used to run specific commands
+        nautobot_ver (str): Nautobot version to use to build the container
+        python_ver (str): Will use the Python version docker image to build from
+    """
+    DEFAULT_ENV["NAUTOBOT_VER"] = nautobot_ver
+    DEFAULT_ENV["PYTHON_VER"] = python_ver
+
+    docker = f"docker-compose -f {COMPOSE_FILE} -p {BUILD_NAME} run nautobot"
+    # We exclude the /migrations/ directory since it is autogenerated code
+    context.run(
+        f"{docker} sh -c \"cd /source && find . -name '*.py' -not -path '*/migrations/*' | xargs pydocstyle\"",
+        env=DEFAULT_ENV,
+        pty=True,
+    )
+
+
+@task
+def flake8(context, nautobot_ver=NAUTOBOT_VER, python_ver=PYTHON_VER):
+    """This will run flake8 for the specified name and Python version.
+
+    Args:
+        context (obj): Used to run specific commands
+        nautobot_ver (str): Nautobot version to use to build the container
+        python_ver (str): Will use the Python version docker image to build from
+    """
+    DEFAULT_ENV["NAUTOBOT_VER"] = nautobot_ver
+    DEFAULT_ENV["PYTHON_VER"] = python_ver
+
+    docker = f"docker-compose -f {COMPOSE_FILE} -p {BUILD_NAME} run nautobot"
+    context.run(
+        f"{docker} sh -c \"cd /source && find . -name '*.py' | xargs flake8\"",
+        env=DEFAULT_ENV,
+        pty=True,
+    )
+
+
+@task
+def bandit(context, nautobot_ver=NAUTOBOT_VER, python_ver=PYTHON_VER):
+    """Run bandit to validate basic static code security analysis.
+
+    Args:
+        context (obj): Used to run specific commands
+        nautobot_ver (str): Nautobot version to use to build the container
+        python_ver (str): Will use the Python version docker image to build from
+    """
+    DEFAULT_ENV["NAUTOBOT_VER"] = nautobot_ver
+    DEFAULT_ENV["PYTHON_VER"] = python_ver
+
+    docker = f"docker-compose -f {COMPOSE_FILE} -p {BUILD_NAME} run nautobot"
+    context.run(
+        f'{docker} sh -c "cd /source && bandit --recursive ./ --configfile .bandit.yml"',
+        env=DEFAULT_ENV,
+        pty=True,
+    )
+
+
+@task
+def yamllint(context, nautobot_ver=NAUTOBOT_VER, python_ver=PYTHON_VER):
+    """Run yamllint to validate formatting adheres to NTC defined YAML standards.
+
+    Args:
+        context (obj): Used to run specific commands
+        nautobot_ver (str): Nautobot version to use to build the container
+        python_ver (str): Will use the Python version docker image to build from
+    """
+    DEFAULT_ENV["NAUTOBOT_VER"] = nautobot_ver
+    DEFAULT_ENV["PYTHON_VER"] = python_ver
+
+    docker = f"docker-compose -f {COMPOSE_FILE} -p {BUILD_NAME} run nautobot"
+    context.run(
+        f'{docker} sh -c "cd /source && yamllint ."',
+        env=DEFAULT_ENV,
+        pty=True,
+    )
+
+
+@task
+def tests(context, nautobot_ver=NAUTOBOT_VER, python_ver=PYTHON_VER):
+    """Run all tests for this plugin.
+
+    Args:
+         context (obj): Used to run specific commands
+        nautobot_ver (str): Nautobot version to use to build the container
+        python_ver (str): Will use the Python version docker image to build from
+    """
+    DEFAULT_ENV["NAUTOBOT_VER"] = nautobot_ver
+    DEFAULT_ENV["PYTHON_VER"] = python_ver
+
     # Sorted loosely from fastest to slowest
     print("Running black...")
-    black(context)
+    black(context, nautobot_ver=nautobot_ver, python_ver=python_ver)
+    print("Running yamllint...")
+    yamllint(context, nautobot_ver=nautobot_ver, python_ver=python_ver)
     print("Running flake8...")
-    flake8(context)
+    flake8(context, nautobot_ver=nautobot_ver, python_ver=python_ver)
     print("Running bandit...")
-    bandit(context)
+    bandit(context, nautobot_ver=nautobot_ver, python_ver=python_ver)
     print("Running pydocstyle...")
-    pydocstyle(context)
+    pydocstyle(context, nautobot_ver=nautobot_ver, python_ver=python_ver)
     print("Running pylint...")
-    pylint(context)
-    print("Running yamllint...")
-    yamllint(context)
+    pylint(context, nautobot_ver=nautobot_ver, python_ver=python_ver)
     print("Running unit tests...")
-    unittest(context, failfast=failfast)
-    print("All tests have passed!")
-    unittest_coverage(context)+    unittest(context, nautobot_ver=nautobot_ver, python_ver=python_ver)
+
+    print("All tests have passed!")