"""Worker functions implementing Nautobot "ipfabric" command and subcommands."""  # pylint: disable=too-many-lines

import logging
import os
<<<<<<< HEAD
import uuid
=======
import tempfile
>>>>>>> cccd88f9
from datetime import datetime

from django.conf import settings
from django.contrib.contenttypes.models import ContentType
from ipfabric_diagrams import Unicast, icmp
from netutils.ip import is_ip
from netutils.mac import is_valid_mac
from pkg_resources import parse_version

from nautobot.core.settings_funcs import is_truthy
from nautobot.extras.models import JobResult
from nautobot_chatops.choices import CommandStatusChoices
<<<<<<< HEAD
from nautobot_chatops.dispatchers import Dispatcher
from nautobot_chatops.workers import subcommand_of, handle_subcommands

from .ipfabric_wrapper import IpFabric
=======
from nautobot_chatops.workers import handle_subcommands, subcommand_of
>>>>>>> cccd88f9

from .context import get_context, set_context
from .ipfabric_wrapper import IpFabric
from .utils import parse_hosts

BASE_CMD = "ipfabric"
IPFABRIC_LOGO_PATH = "ipfabric/ipfabric_logo.png"
IPFABRIC_LOGO_ALT = "IPFabric Logo"
CHATOPS_PLUGIN = "nautobot_chatops"

logger = logging.getLogger("nautobot")

try:
    from nautobot_ssot.integrations.ipfabric.jobs import IpFabricDataSource

    IPFABRIC_SSOT_JOB_FOUND = True
except ImportError:
    logger.error(msg="Unable to find IPFabric SSoT Job.")
    IPFABRIC_SSOT_JOB_FOUND = False

inventory_field_mapping = {
    "site": "siteName",
    "model": "model",
    "platform": "platform",
    "vendor": "vendor",
}
inventory_host_fields = ["ip", "mac"]
inventory_host_func_mapper = {inventory_host_fields[0]: is_ip, inventory_host_fields[1]: is_valid_mac}

try:
    ipfabric_api = IpFabric(
        base_url=settings.PLUGINS_CONFIG[CHATOPS_PLUGIN].get("ipfabric_host"),
        token=settings.PLUGINS_CONFIG[CHATOPS_PLUGIN].get("ipfabric_api_token"),
        verify=settings.PLUGINS_CONFIG[CHATOPS_PLUGIN].get("ipfabric_verify"),
        timeout=int(settings.PLUGINS_CONFIG[CHATOPS_PLUGIN].get("ipfabric_timeout")),
    )
except Exception as exp:  # pylint: disable=W0703
    logger.error("Could not load IP Fabric client. Please verify HTTP access to the IP Fabric instance %s", exp)


def ipfabric_logo(dispatcher):
    """Construct an image_element containing the locally hosted IP Fabric logo."""
    return dispatcher.image_element(dispatcher.static_url(IPFABRIC_LOGO_PATH), alt_text=IPFABRIC_LOGO_ALT)


def ipfabric(subcommand, **kwargs):
    """Interact with ipfabric app."""
    return handle_subcommands("ipfabric", subcommand, **kwargs)


# PROMPTS


def prompt_snapshot_id(action_id, help_text, dispatcher, choices=None):
    """Prompt the user for snapshot ID."""
    formatted_snapshots = ipfabric_api.get_formatted_snapshots()
    choices = list(formatted_snapshots.values())
    default = choices[0]
    dispatcher.prompt_from_menu(action_id, help_text, choices, default=default)
    return False


def prompt_inventory_filter_values(action_id, help_text, dispatcher, filter_key, choices=None):
    """Prompt the user for input inventory search value selection."""
    column_name = inventory_field_mapping.get(filter_key.lower())
    inventory_data = ipfabric_api.client.inventory.devices.fetch(
        columns=IpFabric.DEVICE_INFO_COLUMNS,
        limit=IpFabric.DEFAULT_PAGE_LIMIT,
        snapshot_id=get_user_snapshot(dispatcher),
    )
    choices = {(device[column_name], device[column_name]) for device in inventory_data if device.get(column_name)}
    dispatcher.prompt_from_menu(action_id, help_text, list(choices))
    return False


def prompt_inventory_filter_keys(action_id, help_text, dispatcher, choices=None):
    """Prompt the user for input inventory search criteria."""
    choices = [(column.capitalize(), column) for column in inventory_field_mapping]
    dispatcher.prompt_from_menu(action_id, help_text, choices)
    return False


def prompt_find_host_filter_keys(action_id, help_text, dispatcher, choices=None):
    """Prompt the user for find host search criteria."""
    choices = [("Host IP address", inventory_host_fields[0]), ("Host MAC address", inventory_host_fields[1])]
    dispatcher.prompt_from_menu(action_id, help_text, choices)
    return False


def prompt_for_bool(dispatcher: Dispatcher, action_id: str, help_text: str):
    """Prompt the user to select a True or False choice."""
    choices = [("Yes", "True"), ("No", "False")]
    dispatcher.prompt_from_menu(action_id, help_text, choices, default=("Yes", "True"))
    return False


def ipf_api_client():
    """Get the IP Fabric API Client handle.

    Returns:
        IpFabric: client instance to query IP Fabric server.
    """
    return ipfabric_api


# SNAPSHOT COMMANDS


def get_user_snapshot(dispatcher):
    """Lookup user snapshot setting in cache."""
    context = get_context(dispatcher.context["user_id"])
    snapshot = context.get("snapshot")
    if not snapshot:
        snapshot = ipfabric_api.client.snapshots[IpFabric.LAST].snapshot_id
        set_context(dispatcher.context["user_id"], {"snapshot": snapshot})

    return snapshot


def get_snapshots_table(dispatcher, formatted_snapshots=None):
    """IP Fabric Loaded Snapshot list."""
    sub_cmd = "get-loaded-snapshots"
    ipfabric_api.client.update()
    snapshot_table = ipfabric_api.get_snapshots_table(formatted_snapshots)

    dispatcher.send_blocks(
        [
            *dispatcher.command_response_header(
                f"{BASE_CMD}",
                f"{sub_cmd}",
                [("Loaded Snapshots", " ")],
                "loaded snapshots",
                ipfabric_logo(dispatcher),
            ),
            dispatcher.markdown_block(f"{ipfabric_api.ui_url}snapshot-management"),
        ]
    )

    dispatcher.send_large_table(
        ["Snapshot ID", "Name", "Start", "End", "Device Count", "Licensed Count", "Locked", "Version", "Note"],
        snapshot_table,
        title="Available IP Fabric Snapshots",
    )

    return True


@subcommand_of("ipfabric")
def set_snapshot(dispatcher, snapshot: str = None):
    """Set snapshot as reference for commands."""
    ipfabric_api.client.update()
    if not snapshot:
        prompt_snapshot_id(f"{BASE_CMD} set-snapshot", "What snapshot are you interested in?", dispatcher)
        return False

    snapshot = snapshot.lower()
    snapshot = IpFabric.LAST_LOCKED if snapshot == "$lastlocked" else snapshot
    user = dispatcher.context["user_id"]

    if snapshot not in ipfabric_api.client.snapshots:
        dispatcher.send_markdown(f"<@{user}>, snapshot *{snapshot}* does not exist in IP Fabric.")
        return False
    snapshot_id = ipfabric_api.client.snapshots[snapshot].snapshot_id
    ipfabric_api.client.snapshot_id = snapshot_id
    set_context(user, {"snapshot": snapshot_id})

    dispatcher.send_markdown(
        f"<@{user}>, snapshot *{snapshot_id}* is now used as the default for the subsequent commands."
    )
    return True


@subcommand_of("ipfabric")
def get_snapshot(dispatcher):
    """Get snapshot as reference for commands."""
    user = dispatcher.context["user_id"]
    context = get_context(user)
    snapshot = context.get("snapshot")
    if snapshot:
        dispatcher.send_markdown(f"<@{user}>, your current snapshot is *{snapshot}*.")
    else:
        dispatcher.send_markdown(
            f"<@{user}>, your snapshot is not defined yet. Use 'ipfabric set-snapshot' to define one."
        )

    return True


@subcommand_of("ipfabric")
def get_loaded_snapshots(dispatcher):
    """IP Fabric Loaded Snapshot list."""
    return get_snapshots_table(dispatcher)


# DEVICES COMMAND


@subcommand_of("ipfabric")
def get_inventory(dispatcher, filter_key=None, filter_value=None):
    """IP Fabric Inventory device list."""
    sub_cmd = "get-inventory"
    if not filter_key:
        prompt_inventory_filter_keys(f"{BASE_CMD} {sub_cmd}", "Select column name to filter inventory by:", dispatcher)
        return False

    if not filter_value:
        prompt_inventory_filter_values(
            f"{BASE_CMD} {sub_cmd} {filter_key}",
            f"Select specific {filter_key} to filter by:",
            dispatcher,
            filter_key,
        )
        return False

    col_name = inventory_field_mapping.get(filter_key.lower())
    filter_api = {col_name: [IpFabric.IEQ, filter_value]}
    devices = ipfabric_api.client.inventory.devices.fetch(
        columns=IpFabric.INVENTORY_COLUMNS,
        filters=filter_api,
        limit=IpFabric.DEFAULT_PAGE_LIMIT,
        snapshot_id=get_user_snapshot(dispatcher),
    )

    dispatcher.send_blocks(
        [
            *dispatcher.command_response_header(
                f"{BASE_CMD}",
                f"{sub_cmd}",
                [("Filter key", filter_key), ("Filter value", filter_value)],
                "Device Inventory",
                ipfabric_logo(dispatcher),
            ),
            dispatcher.markdown_block(f"{ipfabric_api.ui_url}inventory/devices"),
        ]
    )

    dispatcher.send_large_table(
        ["Hostname", "Site", "Vendor", "Platform", "Model", "Memory Utilization", "S/W Version", "Serial", "Mgmt IP"],
        [
            [device.get(IpFabric.INVENTORY_COLUMNS[i], IpFabric.EMPTY) for i in range(len(IpFabric.INVENTORY_COLUMNS))]
            for device in devices
        ],
        title="Device Inventory",
    )
    return True


# INTERFACES COMMAND


@subcommand_of("ipfabric")
def interfaces(dispatcher, device=None, metric=None):
    """Get interface metrics for a device."""
    snapshot_id = get_user_snapshot(dispatcher)
    logger.debug("Getting devices")
    sub_cmd = "interfaces"
    inventory_data = ipfabric_api.client.inventory.devices.fetch(
        columns=IpFabric.DEVICE_INFO_COLUMNS,
        limit=IpFabric.DEFAULT_PAGE_LIMIT,
        snapshot_id=get_user_snapshot(dispatcher),
    )
    devices = [
        (inventory_device["hostname"], inventory_device["hostname"].lower()) for inventory_device in inventory_data
    ]
    metrics = ["load", "errors", "drops"]
    metric_choices = [(intf_metric.capitalize(), intf_metric) for intf_metric in metrics]

    if not devices:
        dispatcher.send_blocks(
            [
                *dispatcher.command_response_header(
                    f"{BASE_CMD}",
                    f"{sub_cmd}",
                    [(" "), (" ")],
                    "Device interface metric data",
                    ipfabric_logo(dispatcher),
                ),
                dispatcher.markdown_block(
                    f"Sorry, but your current snapshot {snapshot_id} has no devices defined yet."
                ),
            ]
        )
        return True

    dialog_list = [
        {
            "type": "select",
            "label": "Device",
            "choices": devices,
            "default": devices[0],
        },
        {
            "type": "select",
            "label": "Metric",
            "choices": metric_choices,
            "default": metric_choices[0],
        },
    ]

    if not all([metric, device]):
        dispatcher.multi_input_dialog(f"{BASE_CMD}", f"{sub_cmd}", "Interface Metrics", dialog_list)
        return CommandStatusChoices.STATUS_SUCCEEDED

    cmd_map = {metrics[0]: get_int_load, metrics[1]: get_int_errors, metrics[2]: get_int_drops}
    cmd_map[metric](dispatcher, device, snapshot_id)
    return True


def get_int_load(dispatcher, device, snapshot_id):
    """Get interface load per device."""
    sub_cmd = "interfaces"
    dispatcher.send_markdown(f"Load in interfaces for *{device}* in snapshot *{snapshot_id}*.")
    filter_api = {"hostname": [IpFabric.IEQ, device]}
    int_load = ipfabric_api.client.technology.interfaces.current_rates_data_bidirectional.fetch(
        columns=IpFabric.INTERFACE_LOAD_COLUMNS,
        filters=filter_api,
        limit=IpFabric.DEFAULT_PAGE_LIMIT,
        snapshot_id=get_user_snapshot(dispatcher),
        sort=IpFabric.INTERFACE_SORT,
    )
    dispatcher.send_blocks(
        [
            *dispatcher.command_response_header(
                f"{BASE_CMD}",
                f"{sub_cmd}",
                [("Device", device), ("Metric", "load")],
                "interface load data",
                ipfabric_logo(dispatcher),
            ),
            dispatcher.markdown_block(f"{str(ipfabric_api.ui_url)}technology/interfaces/rate/bidirectional"),
        ]
    )

    dispatcher.send_large_table(
        ["IntName", "Bytes/Sec", "Packets/Sec"],
        [
            [
                interface.get(IpFabric.INTERFACE_LOAD_COLUMNS[i], IpFabric.EMPTY)
                for i in range(len(IpFabric.INTERFACE_LOAD_COLUMNS))
            ]
            for interface in int_load
        ],
        title="Interface Load",
    )

    return True


def get_int_errors(dispatcher, device, snapshot_id):
    """Get interface errors per device."""
    sub_cmd = "interfaces"
    dispatcher.send_markdown(f"Load in interfaces for *{device}* in snapshot *{snapshot_id}*.")
    filter_api = {"hostname": [IpFabric.IEQ, device]}
    int_errors = ipfabric_api.client.technology.interfaces.average_rates_errors_bidirectional.fetch(
        columns=IpFabric.INTERFACE_ERRORS_COLUMNS,
        filters=filter_api,
        limit=IpFabric.DEFAULT_PAGE_LIMIT,
        snapshot_id=get_user_snapshot(dispatcher),
        sort=IpFabric.INTERFACE_SORT,
    )

    dispatcher.send_blocks(
        [
            *dispatcher.command_response_header(
                f"{BASE_CMD}",
                f"{sub_cmd}",
                [("Device", device), ("Metric", "errors")],
                "interface error data",
                ipfabric_logo(dispatcher),
            ),
            dispatcher.markdown_block(f"{str(ipfabric_api.ui_url)}technology/interfaces/error-rates/bidirectional"),
        ]
    )

    dispatcher.send_large_table(
        ["IntName", "Error %", "Error Rate"],
        [
            [
                interface.get(IpFabric.INTERFACE_ERRORS_COLUMNS[i], IpFabric.EMPTY)
                for i in range(len(IpFabric.INTERFACE_ERRORS_COLUMNS))
            ]
            for interface in int_errors
        ],
        title="Interface Errors",
    )

    return True


def get_int_drops(dispatcher, device, snapshot_id):
    """Get bi-directional interface drops per device."""
    sub_cmd = "interfaces"
    dispatcher.send_markdown(f"Load in interfaces for *{device}* in snapshot *{snapshot_id}*.")
    filter_api = {"hostname": [IpFabric.IEQ, device]}
    int_drops = ipfabric_api.client.technology.interfaces.average_rates_drops_bidirectional.fetch(
        columns=IpFabric.INTERFACE_DROPS_COLUMNS,
        filters=filter_api,
        limit=IpFabric.DEFAULT_PAGE_LIMIT,
        snapshot_id=get_user_snapshot(dispatcher),
        sort=IpFabric.INTERFACE_SORT,
    )

    dispatcher.send_blocks(
        [
            *dispatcher.command_response_header(
                f"{BASE_CMD}",
                f"{sub_cmd}",
                [("Device", device), ("Metric", "drops")],
                "interface average drop data",
                ipfabric_logo(dispatcher),
            ),
            dispatcher.markdown_block(f"{str(ipfabric_api.ui_url)}technology/interfaces/drop-rates/bidirectional"),
        ]
    )

    dispatcher.send_large_table(
        ["IntName", "% Drops", "Drop Rate"],
        [
            [
                interface.get(IpFabric.INTERFACE_DROPS_COLUMNS[i], IpFabric.EMPTY)
                for i in range(len(IpFabric.INTERFACE_DROPS_COLUMNS))
            ]
            for interface in int_drops
        ],
        title="Interface Drops",
    )

    return True


# PATH LOOKUP COMMMAND
def submit_pathlookup(dispatcher, sub_cmd, src_ip, dst_ip, protocol, src_port=None, dst_port=None, icmp_type=None):  # pylint: disable=too-many-arguments, too-many-locals
    """Path simulation diagram lookup between source and target IP address."""
    snapshot_id = get_user_snapshot(dispatcher)
    # diagrams for 4.0 - 4.2 are not supported due to attribute changes in 4.3+
    try:
        os_version = ipfabric_api.client.os_version
        if os_version and parse_version(os_version) >= parse_version("4.3"):
            if protocol != "icmp":
                unicast = Unicast(
                    startingPoint=src_ip,
                    destinationPoint=dst_ip,
                    protocol=protocol,
                    srcPorts=src_port,
                    dstPorts=dst_port,
                )
            else:
                unicast = Unicast(
                    startingPoint=src_ip,
                    destinationPoint=dst_ip,
                    protocol=protocol,
                    icmp=getattr(icmp, icmp_type),
                )
            raw_png = ipfabric_api.diagram.diagram_png(unicast, snapshot_id)
            if not raw_png:
                raise RuntimeError(
                    "An error occurred while retrieving the path lookup. Please verify the path using the link above."
                )
            with tempfile.TemporaryDirectory() as tempdir:
                # Note: Microsoft Teams will silently fail if we have ":" in our filename,
                # so the timestamp has to skip them.
                time_str = datetime.now().strftime("%Y-%m-%d-%H-%M-%S")
                img_path = os.path.join(tempdir, f"{sub_cmd}_{time_str}.png")
                # MS Teams requires permission to upload files.
                if dispatcher.needs_permission_to_send_image():
                    dispatcher.ask_permission_to_send_image(
                        f"{sub_cmd}_{time_str}.png",
                        f"{BASE_CMD} {sub_cmd} {src_ip} {dst_ip} {src_port} {dst_port} {protocol}",
                    )
                    return False

                with open(img_path, "wb") as img_file:
                    img_file.write(raw_png)
                dispatcher.send_image(img_path)
                return CommandStatusChoices.STATUS_SUCCEEDED
        else:
            raise RuntimeError(
                "Diagrams only supported in IP Fabric version 4.3+ and current version is "
                f"{str(ipfabric_api.client.os_version)}"
            )
    except (RuntimeError, OSError) as error:
        dispatcher.send_error(error)
        return CommandStatusChoices.STATUS_FAILED


@subcommand_of("ipfabric")
def pathlookup(dispatcher, src_ip, dst_ip, src_port, dst_port, protocol):  # pylint: disable=too-many-arguments, too-many-locals
    """Path simulation diagram lookup between source and target IP address."""
    sub_cmd = "pathlookup"
    supported_protocols = ["tcp", "udp"]
    protocols = [(protocol.upper(), protocol) for protocol in supported_protocols]

    # identical to dialog_list in end-to-end-path; consolidate dialog_list if maintaining both cmds
    dialog_list = [
        {
            "type": "text",
            "label": "Source IP",
        },
        {
            "type": "text",
            "label": "Destination IP",
        },
        {
            "type": "text",
            "label": "Source Ports",
            "default": "1000",
        },
        {
            "type": "text",
            "label": "Destination Ports",
            "default": "22",
        },
        {
            "type": "select",
            "label": "Protocol",
            "choices": protocols,
            "default": protocols[0],
        },
    ]

    if not all([src_ip, dst_ip, src_port, dst_port, protocol]):
        dispatcher.multi_input_dialog(f"{BASE_CMD}", f"{sub_cmd}", "Path Lookup", dialog_list)
        return CommandStatusChoices.STATUS_SUCCEEDED

    # verify IP address and protocol is valid
    if not is_ip(src_ip) or not is_ip(dst_ip):
        dispatcher.send_error("You've entered an invalid IP address")
        return CommandStatusChoices.STATUS_FAILED
    if protocol not in supported_protocols:
        dispatcher.send_error(f"You've entered an unsupported protocol: {protocol}")
        return CommandStatusChoices.STATUS_FAILED

    dispatcher.send_blocks(
        [
            *dispatcher.command_response_header(
                f"{BASE_CMD}",
                f"{sub_cmd}",
                [
                    ("src_ip", src_ip),
                    ("dst_ip", dst_ip),
                    ("src_port", src_port),
                    ("dst_port", dst_port),
                    ("protocol", protocol),
                ],
                "Path Lookup",
                ipfabric_logo(dispatcher),
            ),
            dispatcher.markdown_block(f"{ipfabric_api.ui_url}diagrams/pathlookup"),
        ]
    )

    submit_pathlookup(dispatcher, sub_cmd, src_ip, dst_ip, protocol, src_port=src_port, dst_port=dst_port)
    return True


@subcommand_of("ipfabric")
def pathlookup_icmp(dispatcher, src_ip, dst_ip, icmp_type):  # pylint: disable=too-many-arguments, too-many-locals
    """Path simulation diagram lookup between source and target IP address."""
    sub_cmd = "pathlookup-icmp"
    icmp_type = icmp_type.upper() if isinstance(icmp_type, str) else icmp_type
    icmp_types = sorted([(icmp_type_name.upper(), icmp_type_name) for icmp_type_name in icmp.__all__])

    # identical to dialog_list in end-to-end-path; consolidate dialog_list if maintaining both cmds
    dialog_list = [
        {
            "type": "text",
            "label": "Source IP",
        },
        {
            "type": "text",
            "label": "Destination IP",
        },
        {
            "type": "select",
            "label": "ICMP Type",
            "choices": icmp_types,  # pylint: disable=no-member
            "default": icmp_types[0],  # pylint: disable=no-member
        },
    ]

    if not all([src_ip, dst_ip, icmp_type]):
        dispatcher.multi_input_dialog(f"{BASE_CMD}", f"{sub_cmd}", "ICMP Path Lookup", dialog_list)
        return CommandStatusChoices.STATUS_SUCCEEDED

    # verify IP address and protocol is valid
    if not is_ip(src_ip) or not is_ip(dst_ip):
        dispatcher.send_error("You've entered an invalid IP address")
        return CommandStatusChoices.STATUS_FAILED
    if icmp_type not in icmp.__all__:  # pylint: disable=no-member
        dispatcher.send_error("You've entered an invalid ICMP Type")
        return CommandStatusChoices.STATUS_FAILED

    dispatcher.send_blocks(
        [
            *dispatcher.command_response_header(
                f"{BASE_CMD}",
                f"{sub_cmd}",
                [
                    ("src_ip", src_ip),
                    ("dst_ip", dst_ip),
                    ("icmp_type", icmp_type),
                ],
                "Path Lookup",
                ipfabric_logo(dispatcher),
            ),
            dispatcher.markdown_block(f"{ipfabric_api.ui_url}diagrams/pathlookup"),
        ]
    )

    submit_pathlookup(dispatcher, sub_cmd, src_ip, dst_ip, "icmp", icmp_type=icmp_type)
    return True


# ROUTING COMMAND


@subcommand_of("ipfabric")
def routing(dispatcher, device=None, protocol=None, filter_opt=None):
    """Get routing information for a device."""
    sub_cmd = "routing"
    snapshot_id = get_user_snapshot(dispatcher)
    logger.debug("Getting devices")

    inventory_devices = ipfabric_api.client.inventory.devices.fetch(
        columns=IpFabric.DEVICE_INFO_COLUMNS,
        limit=IpFabric.DEFAULT_PAGE_LIMIT,
        snapshot_id=get_user_snapshot(dispatcher),
    )
    devices = [(device["hostname"], device["hostname"]) for device in inventory_devices]

    if not devices:
        dispatcher.send_blocks(
            [
                *dispatcher.command_response_header(
                    f"{BASE_CMD}",
                    f"{sub_cmd}",
                    [(" ", " ")],
                    "Routing data",
                    ipfabric_logo(dispatcher),
                ),
                dispatcher.markdown_block(
                    f"Sorry, but your current snapshot {snapshot_id} has no devices defined yet."
                ),
            ]
        )
        return True

    dialog_list = [
        {
            "type": "select",
            "label": "Device",
            "choices": devices,
            "default": devices[0],
        },
        {"type": "select", "label": "Protocol", "choices": [("BGP Neighbors", "bgp-neighbors")]},
    ]

    if not all([protocol, device]):
        dispatcher.multi_input_dialog(f"{BASE_CMD}", f"{sub_cmd}", "Routing Info", dialog_list)
        return False

    cmd_map = {"bgp-neighbors": get_bgp_neighbors}
    cmd_map[protocol](dispatcher, device, snapshot_id, filter_opt)
    return True


def get_bgp_neighbors(dispatcher, device=None, snapshot_id=None, state=None):
    """Get BGP neighbors by device."""
    sub_cmd = "routing"
    if not state:
        dispatcher.prompt_from_menu(
            f"{BASE_CMD} {sub_cmd} {device} bgp-neighbors",
            "BGP peer state",
            [
                ("Any", "any"),
                ("Established", "established"),
                ("Idle", "idle"),
                ("Active", "active"),
                ("Openconfirm", "openconfirm"),
                ("Opensent", "opensent"),
                ("Connect", "connect"),
            ],
            default=("Any", "any"),
        )
        return False

    if state != "any":
        filter_api = {"and": [{"hostname": [IpFabric.IEQ, device]}, {"state": [IpFabric.IEQ, state]}]}
    else:
        filter_api = {"hostname": ["reg", device]}

    bgp_neighbors = ipfabric_api.client.technology.routing.bgp_neighbors.fetch(
        columns=IpFabric.BGP_NEIGHBORS_COLUMNS,
        filters=filter_api,
        limit=IpFabric.DEFAULT_PAGE_LIMIT,
        snapshot_id=snapshot_id,
    )

    dispatcher.send_blocks(
        [
            *dispatcher.command_response_header(
                f"{BASE_CMD}",
                f"{sub_cmd}",
                [("Device", device), ("Protocol", "bgp-neighbors"), ("State", state)],
                "BGP neighbor data",
                ipfabric_logo(dispatcher),
            ),
            dispatcher.markdown_block(f"{ipfabric_api.ui_url}technology/routing/bgp/neighbors"),
        ]
    )

    dispatcher.send_large_table(
        [
            "hostname",
            "local As",
            "src Int",
            "local Address",
            "vrf",
            "nei Hostname",
            "nei Address",
            "nei As",
            "state",
            "total Received Prefixes",
        ],
        [
            [
                neighbor.get(IpFabric.BGP_NEIGHBORS_COLUMNS[i], IpFabric.EMPTY)
                for i in range(len(IpFabric.BGP_NEIGHBORS_COLUMNS))
            ]
            for neighbor in bgp_neighbors
        ],
        title=f"BGP Neighbors State: {state}",
    )

    return CommandStatusChoices.STATUS_SUCCEEDED


@subcommand_of("ipfabric")
def wireless(dispatcher, option=None, ssid=None):
    """Get wireless information by client or ssid."""
    sub_cmd = "wireless"
    snapshot_id = get_user_snapshot(dispatcher)
    logger.debug("Getting SSIDs")
    ssids = ipfabric_api.client.technology.wireless.radios_detail.fetch(
        columns=IpFabric.WIRELESS_SSID_COLUMNS,
        limit=IpFabric.DEFAULT_PAGE_LIMIT,
        snapshot_id=snapshot_id,
    )

    if not ssids:
        dispatcher.send_blocks(
            [
                *dispatcher.command_response_header(
                    f"{BASE_CMD}",
                    f"{sub_cmd}",
                    [(" ", " ")],
                    "IPFabric Wireless",
                    ipfabric_logo(dispatcher),
                ),
                dispatcher.markdown_block(f"Sorry, but your current snapshot {snapshot_id} has no SSIDs defined yet."),
            ]
        )
        return True

    if not option:
        dispatcher.prompt_from_menu(
            f"{BASE_CMD} {sub_cmd}",
            "Wireless Info",
            choices=[("ssids", "ssids"), ("clients", "clients")],
            default=("clients", "clients"),
        )
        return False

    cmd_map = {"clients": get_wireless_clients, "ssids": get_wireless_ssids}
    cmd_map[option](dispatcher, ssid, snapshot_id)
    return False


def get_wireless_ssids(dispatcher, ssid=None, snapshot_id=None):
    """Get All Wireless SSID Information."""
    sub_cmd = "wireless"
    ssids = ipfabric_api.client.technology.wireless.radios_detail.fetch(
        columns=IpFabric.WIRELESS_SSID_COLUMNS,
        limit=IpFabric.DEFAULT_PAGE_LIMIT,
        snapshot_id=snapshot_id,
    )
    if not ssids:
        dispatcher.send_blocks(
            [
                *dispatcher.command_response_header(
                    f"{BASE_CMD}",
                    f"{sub_cmd} ssids",
                    [("Error")],
                    "IPFabric Wireless",
                    ipfabric_logo(dispatcher),
                ),
                dispatcher.markdown_block(f"Sorry, but your current snapshot {snapshot_id} has no SSIDs defined yet."),
            ]
        )
        return True

    dispatcher.send_blocks(
        [
            *dispatcher.command_response_header(
                f"{BASE_CMD}",
                f"{sub_cmd}",
                [("Option", "ssids")],
                "Wireless info for SSIDs",
                ipfabric_logo(dispatcher),
            ),
            dispatcher.markdown_block(f"{ipfabric_api.ui_url}api/v1/tables/wireless/clients"),
        ]
    )
    dispatcher.send_large_table(
        [
            "SSID",
            "Site",
            "AP",
            "Radio",
            "Radio Status",
            "Client Count",
        ],
        [
            [
                ssid.get(IpFabric.WIRELESS_SSID_COLUMNS[i], IpFabric.EMPTY)
                for i in range(len(IpFabric.WIRELESS_SSID_COLUMNS))
            ]
            for ssid in ssids
        ],
        title="Wireless SSIDs",
    )
    return CommandStatusChoices.STATUS_SUCCEEDED


def get_wireless_clients(dispatcher, ssid=None, snapshot_id=None):
    """Get Wireless Clients."""
    sub_cmd = "wireless"
    wireless_ssids = ipfabric_api.client.technology.wireless.radios_detail.fetch(
        columns=IpFabric.WIRELESS_SSID_COLUMNS,
        limit=IpFabric.DEFAULT_PAGE_LIMIT,
        snapshot_id=snapshot_id,
    )
    ssids = [
        (f"{ssid_['wlanSsid']}-{ssid_['radioDscr']}", ssid_["wlanSsid"])
        for ssid_ in wireless_ssids
        if ssid_["wlanSsid"]
    ]
    if not ssids:
        dispatcher.send_blocks(
            [
                *dispatcher.command_response_header(
                    f"{BASE_CMD}",
                    f"{sub_cmd} clients",
                    [(" ", " ")],
                    "IPFabric Wireless",
                    ipfabric_logo(dispatcher),
                ),
                dispatcher.markdown_block(f"Sorry, but your current snapshot {snapshot_id} has no SSIDs defined yet."),
            ]
        )
        return True

    # prompt for ssid or all
    if not ssid:
        dispatcher.prompt_from_menu(
            f"{BASE_CMD} {sub_cmd} clients", "Clients attached to an SSID", choices=ssids, default=ssids[0]
        )
        return False

    filter_api = {"ssid": [IpFabric.IEQ, ssid]} if ssid else {}
    clients = ipfabric_api.client.technology.wireless.clients.fetch(
        columns=IpFabric.WIRELESS_CLIENT_COLUMNS,
        filters=filter_api,
        limit=IpFabric.DEFAULT_PAGE_LIMIT,
        snapshot_id=snapshot_id,
    )

    dispatcher.send_blocks(
        [
            *dispatcher.command_response_header(
                f"{BASE_CMD}",
                f"{sub_cmd}",
                [("Option", "clients"), ("SSID", ssid)],
                "Wireless Client info by SSID",
                ipfabric_logo(dispatcher),
            ),
            dispatcher.markdown_block(f"{ipfabric_api.ui_url}api/v1/tables/wireless/clients"),
        ]
    )

    dispatcher.send_large_table(
        [
            "Controller",
            "Site Name",
            "AP",
            "Client",
            "Client IP",
            "SSID",
            "RSSI (dBm)",
            "SNR (dB)",
            "State",
        ],
        [
            [
                client.get(IpFabric.WIRELESS_CLIENT_COLUMNS[i], IpFabric.EMPTY)
                for i in range(len(IpFabric.WIRELESS_CLIENT_COLUMNS))
            ]
            for client in clients
        ],
        title="Wireless Clients",
    )
    return CommandStatusChoices.STATUS_SUCCEEDED


@subcommand_of("ipfabric")
def find_host(dispatcher, filter_key=None, filter_value=None):
    """Get host information using the inventory host table."""
    sub_cmd = "find-host"
    snapshot_id = get_user_snapshot(dispatcher)

    if not filter_key:
        prompt_find_host_filter_keys(f"{BASE_CMD} {sub_cmd}", "Select filter criteria:", dispatcher)
        return False

    if not filter_value:
        dispatcher.prompt_for_text(
            f"{BASE_CMD} {sub_cmd} {filter_key}",
            f"Enter a specific {filter_key} to filter by:",
            f"{filter_key.upper()}",
        )
        return False

    is_valid_input_func = inventory_host_func_mapper.get(filter_key)
    if not is_valid_input_func(filter_value):
        dispatcher.send_error(f"You've entered an invalid {filter_key.upper()}")
        return CommandStatusChoices.STATUS_FAILED

    filter_api = {filter_key: [IpFabric.EQ, filter_value]}
    inventory_hosts = ipfabric_api.client.inventory.hosts.fetch(
        columns=IpFabric.ADDRESSING_HOSTS_COLUMNS,
        filters=filter_api,
        limit=IpFabric.DEFAULT_PAGE_LIMIT,
        snapshot_id=snapshot_id,
    )
    hosts = parse_hosts(inventory_hosts)

    dispatcher.send_blocks(
        [
            *dispatcher.command_response_header(
                f"{BASE_CMD}",
                f"{sub_cmd}",
                [("Filter key", filter_key), ("Filter value", filter_value)],
                "Host Inventory",
                ipfabric_logo(dispatcher),
            ),
            dispatcher.markdown_block(f"{ipfabric_api.ui_url}inventory/hosts"),
        ]
    )

    dispatcher.send_large_table(
        ["Host IP", "VRF", "Host DNS", "Site", "Edges", "Gateways", "Access Points", "Host MAC", "Vendor", "VLAN"],
        [
            [
                host.get(IpFabric.ADDRESSING_HOSTS_COLUMNS[i], IpFabric.EMPTY)
                for i in range(len(IpFabric.ADDRESSING_HOSTS_COLUMNS))
            ]
            for host in hosts
        ],
        title=f"Inventory Host with {filter_key.upper()} {filter_value}",
    )
    return True


@subcommand_of("ipfabric")
def table_diff(dispatcher, category, table, view, snapshot):  # pylint: disable=too-many-return-statements, too-many-branches
    """Get difference of a table between the current snapshot and the specified snapshot."""
    sub_cmd = "table-diff"

    if not category:
        dispatcher.prompt_from_menu(
            f"{BASE_CMD} {sub_cmd}",
            "Select a category:",
            [(choice, choice) for choice in ipfabric_api.table_choices],
            ("", None),
        )
        return False

    if not table:
        dispatcher.prompt_from_menu(
            f"{BASE_CMD} {sub_cmd} {category}",
            "What table would like to compare?",
            [(choice, choice) for choice in ipfabric_api.table_choices.get(category)],
            ("", None),
        )
        return False

    if category not in ipfabric_api.table_choices or table not in ipfabric_api.table_choices[category]:
        dispatcher.send_error(f"{category}/{table} is not a valid table.")
        return CommandStatusChoices.STATUS_FAILED

    if not view:
        dispatcher.prompt_from_menu(
            f"{BASE_CMD} {sub_cmd} {category} {table}",
            "What kind of view would you like to see?",
            [("Summary", "summary"), ("Detailed", "detailed")],
            (None, ""),
        )
        return False

    if view in ("summary", "detailed"):
        pass
    else:
        dispatcher.send_error(f"{view} is not a valid option")
        return CommandStatusChoices.STATUS_FAILED

    if not snapshot:
        prompt_snapshot_id(
            f"{BASE_CMD} {sub_cmd} {category} {table} {view}", "What snapshot would like to compare with?", dispatcher
        )
        return False
    snapshot = snapshot.lower()
    snapshot = IpFabric.LAST_LOCKED if snapshot == "$lastlocked" else snapshot
    user = dispatcher.context["user_id"]
    if snapshot not in ipfabric_api.client.snapshots:
        dispatcher.send_markdown(f"<@{user}>, snapshot *{snapshot}* does not exist in IP Fabric.")
        return False
    snapshot_id = ipfabric_api.client.snapshots[snapshot].snapshot_id

    if category == "inventory":
        obj = getattr(ipfabric_api.client.inventory, table)
    else:
        tech = getattr(ipfabric_api.client.technology, category)
        obj = getattr(tech, table)

    if not obj:
        dispatcher.send_error(f"Unable to load diff for {table}")
        return CommandStatusChoices.STATUS_FAILED
    diff = obj.compare(snapshot_id=snapshot_id)

    dispatcher.send_blocks(
        [
            *dispatcher.command_response_header(
                f"{BASE_CMD}",
                f"{sub_cmd}",
                [
                    ("Category", category),
                    ("Table", table),
                    ("View", view),
                    ("Snapshot", snapshot_id),
                ],
                f"{category}/{table} diff",
                ipfabric_logo(dispatcher),
            ),
            dispatcher.markdown_block(f"{str(ipfabric_api.ui_url)}"),
        ]
    )

    if view == "summary":
        dispatcher.send_markdown("\r\n".join([f"{key.title()}: {len(value)}" for key, value in diff.items()]))
    else:
        for key in diff:
            if len(diff[key]) > 0:
                dispatcher.send_large_table(
                    diff[key][0].keys(),
                    [[row[i] for i in row] for row in diff[key]],
                    title=f"{key.title()}",
                )
            else:
                dispatcher.send_markdown(f"{key.title()}: None")
    return CommandStatusChoices.STATUS_SUCCEEDED


@subcommand_of("ipfabric")
def ssot_sync_to_nautobot(
    dispatcher,
    dry_run=None,
    safe_delete_mode=None,
    sync_ipfabric_tagged_only=None,
):
    """Start an SSoT sync from IPFabric to Nautobot."""
    if not IPFABRIC_SSOT_JOB_FOUND:
        dispatcher.send_error(
            "Unable to find IPFabric SSoT Job installed. Please confirm the IPFabric SSoT integration is installed and enabled."
        )
        return CommandStatusChoices.STATUS_FAILED

    if dry_run is None:
        prompt_for_bool(dispatcher, f"{BASE_CMD} ssot-sync-to-nautobot", "Do you want to run a `Dry Run`?")
        return (CommandStatusChoices.STATUS_SUCCEEDED, "Success")

    if safe_delete_mode is None:
        prompt_for_bool(
            dispatcher, f"{BASE_CMD} ssot-sync-to-nautobot {dry_run}", "Do you want to run in `Safe Delete Mode`?"
        )
        return (CommandStatusChoices.STATUS_SUCCEEDED, "Success")

    if sync_ipfabric_tagged_only is None:
        prompt_for_bool(
            dispatcher,
            f"{BASE_CMD} ssot-sync-to-nautobot {dry_run} {safe_delete_mode}",
            "Do you want to sync against `ssot-tagged-from-ipfabric` tagged objects only?",
        )
        return (CommandStatusChoices.STATUS_SUCCEEDED, "Success")

    # if location_filter is None:
    #     prompt_for_site(
    #         dispatcher,
    #         f"{BASE_CMD} ssot-sync-to-nautobot {dry_run} {safe_delete_mode} {sync_ipfabric_tagged_only}",
    #         "Select a Site to use as an optional filter?",
    #     )
    #     return (CommandStatusChoices.STATUS_SUCCEEDED, "Success")

    # Implement filter in future release
    location_filter = False

    sync_job = IpFabricDataSource()

    sync_job.job_result = JobResult(
        name=sync_job.class_path,
        obj_type=ContentType.objects.get(
            app_label="extras",
            model="job",
        ),
        job_id=uuid.uuid4(),
    )
    sync_job.job_result.validated_save()

    dispatcher.send_markdown(
        f"Stand by {dispatcher.user_mention()}, I'm running your sync with options set to `Dry Run`: {dry_run}, `Safe Delete Mode`: {safe_delete_mode}. `Sync Tagged Only`: {sync_ipfabric_tagged_only}",
        ephemeral=True,
    )

    sync_job.run(
        dryrun=is_truthy(dry_run),
        memory_profiling=False,
        safe_delete_mode=is_truthy(safe_delete_mode),
        sync_ipfabric_tagged_only=is_truthy(sync_ipfabric_tagged_only),
        location_filter=location_filter,
        debug=False,
    )
    sync_job.job_result.validated_save()

    blocks = [
        *dispatcher.command_response_header(
            "ipfabric",
            "ssot-sync-to-nautobot",
            [
                ("Dry Run", str(dry_run)),
                ("Safe Delete Mode", str(safe_delete_mode)),
                ("Sync IPFabric Tagged Only", str(sync_ipfabric_tagged_only)),
            ],
            "sync job",
            ipfabric_logo(dispatcher),
        ),
    ]
    dispatcher.send_blocks(blocks)
    if sync_job.job_result.status == "completed":
        dispatcher.send_markdown(
            f"Sync completed succesfully. Here is the link to your job: {os.getenv('NAUTOBOT_HOST')}{sync_job.sync.get_absolute_url()}."
        )
    else:
        dispatcher.send_warning(
            f"Sync failed. Here is the link to your job: {os.getenv('NAUTOBOT_HOST')}{sync_job.sync.get_absolute_url()}"
        )
    return CommandStatusChoices.STATUS_SUCCEEDED<|MERGE_RESOLUTION|>--- conflicted
+++ resolved
@@ -2,31 +2,22 @@
 
 import logging
 import os
-<<<<<<< HEAD
+import tempfile
 import uuid
-=======
-import tempfile
->>>>>>> cccd88f9
 from datetime import datetime
 
 from django.conf import settings
 from django.contrib.contenttypes.models import ContentType
 from ipfabric_diagrams import Unicast, icmp
+from nautobot.core.settings_funcs import is_truthy
+from nautobot.extras.models import JobResult
 from netutils.ip import is_ip
 from netutils.mac import is_valid_mac
 from pkg_resources import parse_version
 
-from nautobot.core.settings_funcs import is_truthy
-from nautobot.extras.models import JobResult
 from nautobot_chatops.choices import CommandStatusChoices
-<<<<<<< HEAD
 from nautobot_chatops.dispatchers import Dispatcher
-from nautobot_chatops.workers import subcommand_of, handle_subcommands
-
-from .ipfabric_wrapper import IpFabric
-=======
 from nautobot_chatops.workers import handle_subcommands, subcommand_of
->>>>>>> cccd88f9
 
 from .context import get_context, set_context
 from .ipfabric_wrapper import IpFabric
