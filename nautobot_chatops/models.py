--- conflicted
+++ resolved
@@ -5,17 +5,9 @@
 from django.db import models
 from django.urls import reverse
 
-<<<<<<< HEAD
-from nautobot.utilities.fields import ColorField
-from nautobot.extras.models.change_logging import ChangeLoggedModel
-from nautobot.core.models import BaseModel
-
-from .choices import AccessGrantTypeChoices, CommandStatusChoices, CommandTokenPlatformChoices, PlatformChoices
-=======
 from nautobot.core.models.fields import ColorField
 from nautobot.core.models.generics import PrimaryModel
-from .choices import AccessGrantTypeChoices, CommandStatusChoices, CommandTokenPlatformChoices
->>>>>>> 31bd5d9d
+from .choices import AccessGrantTypeChoices, CommandStatusChoices, CommandTokenPlatformChoices, PlatformChoices
 
 from .integrations.grafana.models import Dashboard as GrafanaDashboard
 from .integrations.grafana.models import Panel as GrafanaPanel
@@ -159,7 +151,7 @@
         unique_together = [["platform", "token"]]
 
 
-class ChatOpsAccountLink(BaseModel, ChangeLoggedModel):
+class ChatOpsAccountLink(PrimaryModel):
     """Connect ChatOps User with Nautobot User."""
     nautobot_user = models.ForeignKey(
         to=settings.AUTH_USER_MODEL,
