"""Nautobot plugin implementing a chatbot."""
try:
    from importlib import metadata
except ImportError:
    # Python version < 3.8
    import importlib_metadata as metadata

__version__ = metadata.version(__name__)

from django.conf import settings
from nautobot.extras.plugins import PluginConfig


_CONFLICTING_APP_NAMES = [
    # App names that conflict with nautobot_chatops
    "nautobot_plugin_chatops_aci",
    "nautobot_plugin_chatops_ansible",
    "nautobot_plugin_chatops_arista_cloudvision",
    "nautobot_plugin_chatops_grafana",
    "nautobot_plugin_chatops_ipfabric",
    "nautobot_plugin_chatops_meraki",
    "nautobot_plugin_chatops_panorama",
]


def _check_for_conflicting_apps():
    intersection = set(_CONFLICTING_APP_NAMES).intersection(set(settings.PLUGINS))
    if intersection:
        raise RuntimeError(
            f"The following apps are installed and conflict with `nautobot-chatops`: {', '.join(intersection)}."
        )


_check_for_conflicting_apps()


class NautobotChatOpsConfig(PluginConfig):
    """Plugin configuration for the nautobot_chatops plugin."""

    name = "nautobot_chatops"
    verbose_name = "Nautobot ChatOps"
    version = __version__
    author = "Network to Code"
    author_email = "opensource@networktocode.com"
    description = """
        Nautobot App that is a multi-platform chatbot supporting Slack, MS Teams, Webex Teams,
        and Mattermost that simplifies creating chat commands with pre-defined design patterns.
        Includes the 'nautobot' command that simplifies fetching and updating data in Nautobot.
    """
    base_url = "chatops"
    required_settings = []
    default_settings = {
        "aci_creds": None,
        "enable_slack": False,
        "enable_ms_teams": False,
        "enable_webex": False,
        # Should menus, text input fields, etc. be deleted from the chat history after the user makes a selection?
        "delete_input_on_submission": False,
        # Session Cache
        "session_cache_timeout": 86400,
        # Slack-specific settings
        "slack_api_token": None,  # for example, "xoxb-123456"
        "slack_signing_secret": None,
        "slack_ephemeral_message_size_limit": 3000,
        # Any prefix that's prepended to all slash-commands for this bot and should be stripped away
        # in order to identify the actual command name to be invoked, eg "/nautobot-"
        "slack_slash_command_prefix": "/",
        # Since Slack Socket is meant keep Nautobot server out of public access, slack needs to know
        # where to find Static images. If Django Storages is configured with an External server like S3,
        # this can be ignored.
        # If neither option is provided, then no static images (like Nautobot Logo) will be shown.
        "slack_socket_static_host": None,
        # Microsoft-Teams-specific settings
        "microsoft_app_id": None,
        "microsoft_app_password": None,
        # WebEx-specific settings
        "webex_token": None,
        "webex_signing_secret": None,
        "enable_mattermost": False,
        # Mattermost-specific settings
        "mattermost_api_token": None,
        "mattermost_url": None,
        # As requested on https://github.com/nautobot/nautobot-plugin-chatops/issues/114 this setting is used for
        # sending all messages as an ephemeral message, meaning only the person interacting with the bot will see the
        # responses.
        "send_all_messages_private": False,
<<<<<<< HEAD
        "fallback_chatops_user": "chatbot",
=======
        "restrict_help": False,
        "meraki_dashboard_api_key": None,
        "tower_uri": None,
        "tower_username": None,
        "tower_password": None,
        "tower_verify_ssl": False,
        "arista_cloudvision_cvaas_url": "www.arista.io:443",
        "arista_cloudvision_cvaas_token": None,
        "arista_cloudvision_cvp_host": None,
        "arista_cloudvision_cvp_insecure": False,
        "arista_cloudvision_cvp_password": None,
        "arista_cloudvision_cvp_username": None,
        "arista_cloudvision_on_prem": False,
        "ipfabric_api_token": None,
        "ipfabric_host": None,
        "ipfabric_timeout": None,
        "ipfabric_verify": False,
        "grafana_url": None,
        "grafana_api_key": None,
        "grafana_default_width": 0,
        "grafana_default_height": 0,
        "grafana_default_theme": "dark",
        "grafana_default_timespan": None,
        "grafana_org_id": 1,
        "grafana_default_tz": None,
        "panorama_host": None,
        "panorama_user": None,
        "panorama_password": None,
>>>>>>> 06b0a77d
    }

    max_version = "1.999"
    min_version = "1.4.0"
    caching_config = {}

    def ready(self):
        """Function invoked after all plugins have been loaded."""
        super().ready()
        # pylint: disable=import-outside-toplevel
        from nautobot_capacity_metrics import register_metric_func
        from .metrics_app import metric_commands

        register_metric_func(metric_commands)


config = NautobotChatOpsConfig  # pylint:disable=invalid-name<|MERGE_RESOLUTION|>--- conflicted
+++ resolved
@@ -84,9 +84,7 @@
         # sending all messages as an ephemeral message, meaning only the person interacting with the bot will see the
         # responses.
         "send_all_messages_private": False,
-<<<<<<< HEAD
         "fallback_chatops_user": "chatbot",
-=======
         "restrict_help": False,
         "meraki_dashboard_api_key": None,
         "tower_uri": None,
@@ -115,7 +113,6 @@
         "panorama_host": None,
         "panorama_user": None,
         "panorama_password": None,
->>>>>>> 06b0a77d
     }
 
     max_version = "1.999"
