--- conflicted
+++ resolved
@@ -14,11 +14,8 @@
 _CONFLICTING_APP_NAMES = [
     # App names that conflict with nautobot_chatops
     "nautobot_plugin_chatops_aci",
-<<<<<<< HEAD
     "nautobot_plugin_chatops_ansible",
-=======
     "nautobot_plugin_chatops_grafana",
->>>>>>> bbe6495d
     "nautobot_plugin_chatops_meraki",
     "nautobot_plugin_chatops_panorama",
 ]
@@ -55,12 +52,12 @@
         # Should menus, text input fields, etc. be deleted from the chat history after the user makes a selection?
         "delete_input_on_submission": False,
         "restrict_help": False,
-        # Session Cache
-        "session_cache_timeout": 86400,
         # As requested on https://github.com/nautobot/nautobot-plugin-chatops/issues/114 this setting is used for
         # sending all messages as an ephemeral message, meaning only the person interacting with the bot will see the
         # responses.
         "send_all_messages_private": False,
+        # Session Cache
+        "session_cache_timeout": 86400,
         # = Chat Platforms ===================
         # - Mattermost -----------------------
         "enable_mattermost": False,
@@ -82,7 +79,6 @@
         # where to find Static images. If Django Storages is configured with an External server like S3,
         # this can be ignored.
         # If neither option is provided, then no static images (like Nautobot Logo) will be shown.
-<<<<<<< HEAD
         "slack_socket_static_host": "",
         # - Cisco Webex ----------------------
         "enable_webex": False,
@@ -99,6 +95,16 @@
         "tower_uri": "",
         "tower_username": "",
         "tower_verify_ssl": True,
+        # - Grafana --------------------------
+        "enable_grafana": False,
+        "grafana_url": None,
+        "grafana_api_key": None,
+        "grafana_default_width": 0,
+        "grafana_default_height": 0,
+        "grafana_default_theme": "dark",
+        "grafana_default_timespan": None,
+        "grafana_org_id": 1,
+        "grafana_default_tz": None,
         # - Cisco Meraki ---------------------
         "enable_meraki": False,
         "meraki_dashboard_api_key": "",
@@ -107,40 +113,6 @@
         "panorama_host": "",
         "panorama_password": "",
         "panorama_user": "",
-=======
-        "slack_socket_static_host": None,
-        # Microsoft-Teams-specific settings
-        "microsoft_app_id": None,
-        "microsoft_app_password": None,
-        # WebEx-specific settings
-        "webex_token": None,
-        "webex_signing_secret": None,
-        "enable_mattermost": False,
-        # Mattermost-specific settings
-        "mattermost_api_token": None,
-        "mattermost_url": None,
-        # As requested on https://github.com/nautobot/nautobot-plugin-chatops/issues/114 this setting is used for
-        # sending all messages as an ephemeral message, meaning only the person interacting with the bot will see the
-        # responses.
-        "send_all_messages_private": False,
-        "restrict_help": False,
-        "meraki_dashboard_api_key": None,
-        "tower_uri": None,
-        "tower_username": None,
-        "tower_password": None,
-        "tower_verify_ssl": False,
-        "grafana_url": None,
-        "grafana_api_key": None,
-        "grafana_default_width": 0,
-        "grafana_default_height": 0,
-        "grafana_default_theme": "dark",
-        "grafana_default_timespan": None,
-        "grafana_org_id": 1,
-        "grafana_default_tz": None,
-        "panorama_host": None,
-        "panorama_user": None,
-        "panorama_password": None,
->>>>>>> bbe6495d
     }
 
     max_version = "1.999"
