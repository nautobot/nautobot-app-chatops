--- conflicted
+++ resolved
@@ -54,6 +54,7 @@
         # Should menus, text input fields, etc. be deleted from the chat history after the user makes a selection?
         "delete_input_on_submission": False,
         "restrict_help": False,
+        "fallback_chatops_user": "chatbot",
         # As requested on https://github.com/nautobot/nautobot-plugin-chatops/issues/114 this setting is used for
         # sending all messages as an ephemeral message, meaning only the person interacting with the bot will see the
         # responses.
@@ -81,44 +82,6 @@
         # where to find Static images. If Django Storages is configured with an External server like S3,
         # this can be ignored.
         # If neither option is provided, then no static images (like Nautobot Logo) will be shown.
-<<<<<<< HEAD
-        "slack_socket_static_host": None,
-        # Microsoft-Teams-specific settings
-        "microsoft_app_id": None,
-        "microsoft_app_password": None,
-        "microsoft_tenant_id": None,
-        # WebEx-specific settings
-        "webex_token": None,
-        "webex_signing_secret": None,
-        "enable_mattermost": False,
-        # Mattermost-specific settings
-        "mattermost_api_token": None,
-        "mattermost_url": None,
-        # As requested on https://github.com/nautobot/nautobot-plugin-chatops/issues/114 this setting is used for
-        # sending all messages as an ephemeral message, meaning only the person interacting with the bot will see the
-        # responses.
-        "send_all_messages_private": False,
-        "fallback_chatops_user": "chatbot",
-        "restrict_help": False,
-        "meraki_dashboard_api_key": None,
-        "tower_uri": None,
-        "tower_username": None,
-        "tower_password": None,
-        "tower_verify_ssl": False,
-        "arista_cloudvision_cvaas_url": "www.arista.io:443",
-        "arista_cloudvision_cvaas_token": None,
-        "arista_cloudvision_cvp_host": None,
-        "arista_cloudvision_cvp_insecure": False,
-        "arista_cloudvision_cvp_password": None,
-        "arista_cloudvision_cvp_username": None,
-        "arista_cloudvision_on_prem": False,
-        "ipfabric_api_token": None,
-        "ipfabric_host": None,
-        "ipfabric_timeout": None,
-        "ipfabric_verify": False,
-        "grafana_url": None,
-        "grafana_api_key": None,
-=======
         "slack_socket_static_host": "",
         # - Cisco Webex ----------------------
         "enable_webex": False,
@@ -148,7 +111,6 @@
         "enable_grafana": False,
         "grafana_url": "",
         "grafana_api_key": "",
->>>>>>> 31bd5d9d
         "grafana_default_width": 0,
         "grafana_default_height": 0,
         "grafana_default_theme": "dark",
