--- conflicted
+++ resolved
@@ -13,11 +13,8 @@
 
 _CONFLICTING_APP_NAMES = [
     # App names that conflict with nautobot_chatops
-<<<<<<< HEAD
+    "nautobot_plugin_chatops_meraki",
     "nautobot_plugin_chatops_panorama",
-=======
-    "nautobot_plugin_chatops_meraki",
->>>>>>> d147323b
 ]
 
 
