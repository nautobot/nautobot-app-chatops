--- conflicted
+++ resolved
@@ -78,14 +78,11 @@
         # responses.
         "send_all_messages_private": False,
         "restrict_help": False,
-<<<<<<< HEAD
         "meraki_dashboard_api_key": None,
-=======
         "tower_uri": None,
         "tower_username": None,
         "tower_password": None,
         "tower_verify_ssl": False,
->>>>>>> 21be85d3
     }
 
     max_version = "1.999"
