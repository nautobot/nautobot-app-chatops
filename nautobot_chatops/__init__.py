--- conflicted
+++ resolved
@@ -13,12 +13,9 @@
 
 _CONFLICTING_APP_NAMES = [
     # App names that conflict with nautobot_chatops
-<<<<<<< HEAD
     "nautobot_plugin_chatops_aci",
-=======
     "nautobot_plugin_chatops_meraki",
     "nautobot_plugin_chatops_panorama",
->>>>>>> dd96bace
 ]
 
 
