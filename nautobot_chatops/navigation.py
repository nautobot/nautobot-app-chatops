"""Plugin additions to the Nautobot navigation menu."""

<<<<<<< HEAD
from nautobot.apps.ui import NavMenuAddButton, NavMenuGroup, NavMenuItem, NavMenuTab

=======
from django.conf import settings
from nautobot.extras.plugins import PluginMenuItem, PluginMenuButton
from nautobot.utilities.choices import ButtonColorChoices

if settings.PLUGINS_CONFIG["nautobot_chatops"]["enable_grafana"]:
    from .integrations.grafana.navigation import menu_items as grafana_menu_items
else:
    grafana_menu_items = ()
>>>>>>> 520385ce

from .integrations.grafana.navigation import items as grafana_items

items = [
    NavMenuItem(
        link="plugins:nautobot_chatops:accessgrant_list",
        name="Access Grants",
        permissions=["nautobot_chatops.view_accessgrant"],
        buttons=(
            NavMenuAddButton(
                link="plugins:nautobot_chatops:accessgrant_add",
                permissions=["nautobot_chatops.add_accessgrant"],
            ),
        ),
    ),
    NavMenuItem(
        link="plugins:nautobot_chatops:chatopsaccountlink_list",
        name="Link ChatOps Account",
        permissions=["nautobot_chatops.view_chatopsaccountlink"],
        buttons=(
            NavMenuAddButton(
                link="plugins:nautobot_chatops:chatopsaccountlink_add",
                permissions=["nautobot_chatops.add_chatopsaccountlink"],
            ),
        ),
    ),
    NavMenuItem(
        link="plugins:nautobot_chatops:commandtoken_list",
        name="Command Tokens",
        permissions=["nautobot_chatops.view_commandtoken"],
        buttons=(
            NavMenuAddButton(
                link="plugins:nautobot_chatops:commandtoken_add",
                permissions=["nautobot_chatops.add_commandtoken"],
            ),
        ),
    ),
    NavMenuItem(
        link="plugins:nautobot_chatops:commandlog_list",
        name="Command Usage Records",
        permissions=["nautobot_chatops.view_commandlog"],
    ),
    *grafana_items,
]

menu_items = (
    NavMenuTab(
        name="Plugins",
        groups=(NavMenuGroup(name="Nautobot ChatOps", items=tuple(items)),),
    ),
)<|MERGE_RESOLUTION|>--- conflicted
+++ resolved
@@ -1,20 +1,13 @@
 """Plugin additions to the Nautobot navigation menu."""
 
-<<<<<<< HEAD
+from django.conf import settings
 from nautobot.apps.ui import NavMenuAddButton, NavMenuGroup, NavMenuItem, NavMenuTab
-
-=======
-from django.conf import settings
-from nautobot.extras.plugins import PluginMenuItem, PluginMenuButton
-from nautobot.utilities.choices import ButtonColorChoices
 
 if settings.PLUGINS_CONFIG["nautobot_chatops"]["enable_grafana"]:
     from .integrations.grafana.navigation import menu_items as grafana_menu_items
 else:
     grafana_menu_items = ()
->>>>>>> 520385ce
 
-from .integrations.grafana.navigation import items as grafana_items
 
 items = [
     NavMenuItem(
