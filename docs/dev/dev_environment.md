--- conflicted
+++ resolved
@@ -220,15 +220,9 @@
 ```bash
 ➜ docker ps
 ****CONTAINER ID   IMAGE                            COMMAND                  CREATED          STATUS          PORTS                                       NAMES
-<<<<<<< HEAD
 ee90fbfabd77   nautobot-chatops/nautobot:2.0.0-py3.11  "nautobot-server cel…"   16 seconds ago   Up 13 seconds                                               nautobot_chatops_worker_1
 b8adb781d013   nautobot-chatops/nautobot:2.0.0-py3.11  "/docker-entrypoint.…"   20 seconds ago   Up 15 seconds   0.0.0.0:8080->8080/tcp, :::8080->8080/tcp   nautobot_chatops_nautobot_1
 d64ebd60675d   nautobot-chatops/nautobot:2.0.0-py3.11  "mkdocs serve -v -a …"   25 seconds ago   Up 18 seconds   0.0.0.0:8001->8080/tcp, :::8001->8080/tcp   nautobot_chatops_docs_1
-=======
-ee90fbfabd77   nautobot-chatops/nautobot:2.4.2-py3.11  "nautobot-server rqw…"   16 seconds ago   Up 13 seconds                                               nautobot_chatops_worker_1
-b8adb781d013   nautobot-chatops/nautobot:2.4.2-py3.11  "/docker-entrypoint.…"   20 seconds ago   Up 15 seconds   0.0.0.0:8080->8080/tcp, :::8080->8080/tcp   nautobot_chatops_nautobot_1
-d64ebd60675d   nautobot-chatops/nautobot:2.4.2-py3.11  "mkdocs serve -v -a …"   25 seconds ago   Up 18 seconds   0.0.0.0:8001->8080/tcp, :::8001->8080/tcp   nautobot_chatops_docs_1
->>>>>>> 99fef36 (Cookie updated by NetworkToCode Cookie Drift Manager Tool)
 e72d63129b36   postgres:13-alpine               "docker-entrypoint.s…"   25 seconds ago   Up 19 seconds   0.0.0.0:5432->5432/tcp, :::5432->5432/tcp   nautobot_chatops_postgres_1
 96c6ff66997c   redis:6-alpine                   "docker-entrypoint.s…"   25 seconds ago   Up 21 seconds   0.0.0.0:6379->6379/tcp, :::6379->6379/tcp   nautobot_chatops_redis_1
 ```
@@ -424,11 +418,7 @@
     {
         "nautobot_chatops": {
             ...
-<<<<<<< HEAD
             "nautobot_ver": "2.4.16",
-=======
-            "nautobot_ver": "2.4.2",
->>>>>>> ac104b9b
 	    ...
         }
     }
