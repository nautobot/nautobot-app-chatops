# Installing the App in Nautobot

There are four main phases to enable Nautobot ChatOps:

1. Configure the specific chat platform
2. Install the plugin
3. Configure `nautobot_config.py` to support nautobot-chatops
4. Grant access to the chatbot in the Nautobot Web UI

## Prerequisites

- The plugin is compatible with Nautobot 1.2.0 and higher.
- Databases supported: PostgreSQL, MySQL
- Publicly accessible URL for Nautobot or ability/permission to use ngrok to get a publicly accessible URL for Nautobot
- `sudo` access on the Nautobot server
- Administrative access within the Nautobot Web UI

!!! note
    Some chat platforms, such as Slack, require a signed certificate from a trusted provider on the Nautobot server in order
    to allow the application platform to communicate with the Nautobot server

## Access Requirements

### [Setup for Slack](slack_setup.md)

### [Setup for Microsoft Teams](microsoft_teams_setup.md)

### [Setup for WebEx](webex_setup.md)

### [Setup for Mattermost](mattermost_setup.md)

## Install Guide

!!! note
    Plugins can be installed manually or using Python's `pip`. See the [nautobot documentation](https://nautobot.readthedocs.io/en/latest/plugins/#install-the-package) for more details. The pip package name for this plugin is [`nautobot_chatops`](https://pypi.org/project/nautobot_chatops/).

!!! warning
    You should follow the [Nautobot Plugin Installation Instructions](https://nautobot.readthedocs.io/en/stable/plugins/#installing-plugins) for the full and up-to-date list of instructions.

The plugin is available as a Python package via PyPI and can be installed with `pip`:

```shell
pip install nautobot-chatops
```

To ensure Nautobot Plugin ChatOps is automatically re-installed during future upgrades, create a file named `local_requirements.txt` (if not already existing) in the Nautobot root directory (alongside `requirements.txt`) and list the `nautobot-chatops` package as the Nautobot user:

```no-highlight
echo nautobot-chatops >> local_requirements.txt
```

Once installed, the plugin needs to be enabled in your Nautobot configuration. The following block of code below shows the additional configuration required to be added to your `nautobot_config.py` file:

- Append `"nautobot_chatops"` to the `PLUGINS` list.
- Append the `"nautobot_chatops"` dictionary to the `PLUGINS_CONFIG` dictionary and override any defaults.

```python
# In your nautobot_config.py
PLUGINS = ["nautobot_chatops"]

# PLUGINS_CONFIG = {
#   "nautobot_chatops": {
#     ADD YOUR SETTINGS HERE
#   }
# }
```

### ⚠️ Important Warning: Conflicting Applications

If you are upgrading to the latest version of the `nautobot-chatops` app, please be aware that it now includes the functionality previously provided by the following apps:

<<<<<<< HEAD
- 'nautobot_plugin_chatops_ansible'
- 'nautobot_plugin_chatops_ipfabric'
=======
- `nautobot_plugin_chatops_aci`
- `nautobot_plugin_chatops_ansible`
- `nautobot_plugin_chatops_grafana`
- `nautobot_plugin_chatops_panorama`
- `nautobot_plugin_chatops_meraki`
>>>>>>> 69febb19

Therefore, you should **not** have these apps installed and enabled at the same time as this can lead to conflicts and unexpected behavior.

In order to prevent conflicts when upgrading `nautobot-chatops`, it is necessary to perform the following steps:

- Remove conflicting applications from the `PLUGINS` section in your Nautobot configuration. This should be done before enabling the latest version of `nautobot-chatops`.
- Relocate the configuration for conflicting apps to the `PLUGIN_CONFIG["nautobot_chatops"]` section of your Nautobot configuration. See `development/nautobot_config.py` for an example of how this should look.
- Remove conflicting applications from your project's requirements.

By following these steps, you can avoid common issues encountered when upgrading `nautobot-chatops`. Please remember to backup your data and thoroughly test your configuration after performing these changes.

Please note: If you fail to remove conflicting apps from `PLUGINS`, the `nautobot-chatops` app will raise an exception during startup to prevent potential conflicts.

## App Configuration

The plugin behavior can be controlled with the following list of settings:

| Configuration Setting        | Description | Mandatory? | Default |
| ---------------------------- | ----------- | ---------- | ------- |
| `delete_input_on_submission` | After prompting the user for additional inputs, delete the input prompt from the chat history | No | `False` |
| `restrict_help` | Only show Help prompt for users based on their Access Grants | No | `False` |

## Grant Access to the Chatbot

{%
    include-markdown '../../models/accessgrant.md'
    start='<!--access-grant-->'
    heading-offset=1
%}

## Test Your Chatbot

Now test your chatbot within your specific chat application.<|MERGE_RESOLUTION|>--- conflicted
+++ resolved
@@ -69,16 +69,13 @@
 
 If you are upgrading to the latest version of the `nautobot-chatops` app, please be aware that it now includes the functionality previously provided by the following apps:
 
-<<<<<<< HEAD
 - 'nautobot_plugin_chatops_ansible'
 - 'nautobot_plugin_chatops_ipfabric'
-=======
 - `nautobot_plugin_chatops_aci`
 - `nautobot_plugin_chatops_ansible`
 - `nautobot_plugin_chatops_grafana`
+- `nautobot_plugin_chatops_meraki`
 - `nautobot_plugin_chatops_panorama`
-- `nautobot_plugin_chatops_meraki`
->>>>>>> 69febb19
 
 Therefore, you should **not** have these apps installed and enabled at the same time as this can lead to conflicts and unexpected behavior.
 
