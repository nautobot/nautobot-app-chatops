# Installing the App in Nautobot

There are four main phases to enable Nautobot ChatOps:

1. Configure the specific chat platform
2. Install the plugin
3. Configure `nautobot_config.py` to support nautobot-chatops
4. Grant access to the chatbot in the Nautobot Web UI

## Prerequisites

- The plugin is compatible with Nautobot 1.2.0 and higher.
- Databases supported: PostgreSQL, MySQL
- Publicly accessible URL for Nautobot or ability/permission to use ngrok to get a publicly accessible URL for Nautobot
- `sudo` access on the Nautobot server
- Administrative access within the Nautobot Web UI

!!! note
    Some chat platforms, such as Slack, require a signed certificate from a trusted provider on the Nautobot server in order
    to allow the application platform to communicate with the Nautobot server

## Access Requirements

### [Setup for Slack](slack_setup.md)

### [Setup for Microsoft Teams](microsoft_teams_setup.md)

### [Setup for WebEx](webex_setup.md)

### [Setup for Mattermost](mattermost_setup.md)

## Install Guide

!!! note
    Plugins can be installed manually or using Python's `pip`. See the [nautobot documentation](https://nautobot.readthedocs.io/en/latest/plugins/#install-the-package) for more details. The pip package name for this plugin is [`nautobot_chatops`](https://pypi.org/project/nautobot_chatops/).

!!! warning
    You should follow the [Nautobot Plugin Installation Instructions](https://nautobot.readthedocs.io/en/stable/plugins/#installing-plugins) for the full and up-to-date list of instructions.

The plugin is available as a Python package via PyPI and can be installed with `pip`:

```shell
pip install nautobot-chatops
```

To ensure Nautobot Plugin ChatOps is automatically re-installed during future upgrades, create a file named `local_requirements.txt` (if not already existing) in the Nautobot root directory (alongside `requirements.txt`) and list the `nautobot-chatops` package as the Nautobot user:

```no-highlight
echo nautobot-chatops >> local_requirements.txt
```

Once installed, the plugin needs to be enabled in your Nautobot configuration. The following block of code below shows the additional configuration required to be added to your `nautobot_config.py` file:

- Append `"nautobot_chatops"` to the `PLUGINS` list.
- Append the `"nautobot_chatops"` dictionary to the `PLUGINS_CONFIG` dictionary and override any defaults.

```python
# In your nautobot_config.py
PLUGINS = ["nautobot_chatops"]

# PLUGINS_CONFIG = {
#   "nautobot_chatops": {
#     ADD YOUR SETTINGS HERE
#   }
# }
```

### ⚠️ Important Warning: Conflicting Applications

If you are upgrading to the latest version of the `nautobot-chatops` app, please be aware that it now includes the functionality previously provided by the following apps:

- nautobot_plugin_chatops_aci
- nautobot_plugin_chatops_ansible
<<<<<<< HEAD
- `nautobot_plugin_chatops_grafana`.
=======
- nautobot_plugin_chatops_panorama

- `nautobot_plugin_chatops_meraki`
>>>>>>> 19e86e74

Therefore, you should **not** have these apps installed and enabled at the same time as this can lead to conflicts and unexpected behavior.

In order to prevent conflicts when upgrading `nautobot-chatops`, it is necessary to perform the following steps:

- Remove conflicting applications from the `PLUGINS` section in your Nautobot configuration. This should be done before enabling the latest version of `nautobot-chatops`.
- Relocate the configuration for conflicting apps to the `PLUGIN_CONFIG["nautobot_chatops"]` section of your Nautobot configuration. See `development/nautobot_config.py` for an example of how this should look.
- Remove conflicting applications from your project's requirements.

By following these steps, you can avoid common issues encountered when upgrading `nautobot-chatops`. Please remember to backup your data and thoroughly test your configuration after performing these changes.

Please note: If you fail to remove conflicting apps from `PLUGINS`, the `nautobot-chatops` app will raise an exception during startup to prevent potential conflicts.

## App Configuration

The plugin behavior can be controlled with the following list of settings:

| Configuration Setting        | Description | Mandatory? | Default |
| ---------------------------- | ----------- | ---------- | ------- |
| `delete_input_on_submission` | After prompting the user for additional inputs, delete the input prompt from the chat history | No | `False` |
| `restrict_help` | Only show Help prompt for users based on their Access Grants | No | `False` |

## Grant Access to the Chatbot

{%
    include-markdown '../../models/accessgrant.md'
    start='<!--access-grant-->'
    heading-offset=1
%}

## Test Your Chatbot

Now test your chatbot within your specific chat application.<|MERGE_RESOLUTION|>--- conflicted
+++ resolved
@@ -69,15 +69,11 @@
 
 If you are upgrading to the latest version of the `nautobot-chatops` app, please be aware that it now includes the functionality previously provided by the following apps:
 
-- nautobot_plugin_chatops_aci
-- nautobot_plugin_chatops_ansible
-<<<<<<< HEAD
-- `nautobot_plugin_chatops_grafana`.
-=======
-- nautobot_plugin_chatops_panorama
-
+- `nautobot_plugin_chatops_aci`
+- `nautobot_plugin_chatops_ansible`
+- `nautobot_plugin_chatops_grafana`
+- `nautobot_plugin_chatops_panorama`
 - `nautobot_plugin_chatops_meraki`
->>>>>>> 19e86e74
 
 Therefore, you should **not** have these apps installed and enabled at the same time as this can lead to conflicts and unexpected behavior.
 
