--- conflicted
+++ resolved
@@ -4,11 +4,7 @@
 
 ## Install the App
 
-<<<<<<< HEAD
 To install the App, please follow the instructions detailed in the [Administrator Guide](../admin/install.md).
-=======
-To install the App, please follow the instructions detailed in the [Installation Guide](../admin/install/index.md).
->>>>>>> 5a4f3548
 
 ## Link Nautobot Account
 
