--- conflicted
+++ resolved
@@ -33,7 +33,6 @@
 
 ## MS Teams Client
 
-<<<<<<< HEAD
 1. In the Microsoft Teams client, select “Apps” from the sidebar to the left.
 2. Select “Built for your org.”
 3. Select the tile for the new Nautobot app. Click the blue “Add” button.
@@ -41,20 +40,4 @@
 
 ## Additional Resources
 
-Reference the [Setting Up Nautobot Chatops With MSTeams Fall 2021](http://blog.networktocode.com/post/setting-up-nautobot-chatops-with-msteams-fall-2021/) blog post for more details and additional screenshots.
-=======
-1. Now to deploy the bot to your team. In the Microsoft Teams client, select "Apps" from the sidebar to the left.
-2. Use the search bar to find "App Studio" and select and open it. If it isn't currently installed, install it first.
-3. Select the "Manifest editor" tab at the top of the window.
-4. Select "Import an existing app", and upload the `Nautobot_ms_teams.zip` file from this directory.
-5. Under section 1 Details, page "App details", update the "App ID" to the value that you took note of in step 8 above.
-6. Under section 2 Capabilities, page "Bots", select the Edit button next to the Bot at the top. In the field "Connect to a different bot id", update the "App ID" to the value that you took note of in step 8 above.
-7. Under section 3 Finish, page "Test and distribute", Select "Download" to save the app package to your disk.
-8. Again select "Apps" in the left sidebar, then "Upload a custom app" at the bottom.
-9. Select your updated app package zip file.
-10. After a few moments, the Nautobot app will appear in the window. Select it and click "Add".
-11. Configure the `microsoft_app_id` and `microsoft_app_password` for the plugin with the App ID and client secret values from step 8 in your `.creds.env` file (on the Nautobot server, not in the MS Teams client).
-12. Proceed to the [Nautobot Server Preparation and Configuration](./chat_setup.md#Plug-In-Installation) section.
-
-[Chat Setup](./chat_setup.md)
->>>>>>> d4b0e476
+Reference the [Setting Up Nautobot Chatops With MSTeams Fall 2021](http://blog.networktocode.com/post/setting-up-nautobot-chatops-with-msteams-fall-2021/) blog post for more details and additional screenshots.