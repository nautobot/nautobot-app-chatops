--- conflicted
+++ resolved
@@ -1,10 +1,5 @@
-<<<<<<< HEAD
 # Default owner(s) of all files in this repository
-* @glennmatthews @jvanderaa @smk4664 @whitej6 @romanukes
-=======
-# Default owners for all files in this repository
 * @glennmatthews @smk4664 @whitej6 @romanukes
->>>>>>> 54e6c93f
 /nautobot_chatops/integrations/aci/ @pato23arg
 /nautobot_chatops/integrations/ansible/ @smk4664
 /nautobot_chatops/integrations/aristacv/ @qduk
