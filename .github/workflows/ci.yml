---
name: "CI"
concurrency:  # Cancel any existing runs of this workflow for this same PR
  group: "${{ github.workflow }}-${{ github.ref }}"
  cancel-in-progress: true
on:  # yamllint disable
  - "push"
  - "pull_request"

jobs:
  black:
    runs-on: "ubuntu-20.04"
    env:
      INVOKE_NAUTOBOT_CHATOPS_LOCAL: "True"
    steps:
      - name: "Check out repository code"
        uses: "actions/checkout@v2"
      - name: "Setup environment"
        uses: "networktocode/gh-action-setup-poetry-environment@v2"
        with:
          python-version: "3.10"
      - name: "Linting: black"
        run: "poetry run invoke black"
  bandit:
    runs-on: "ubuntu-20.04"
    env:
      INVOKE_NAUTOBOT_CHATOPS_LOCAL: "True"
    steps:
      - name: "Check out repository code"
        uses: "actions/checkout@v2"
      - name: "Setup environment"
        uses: "networktocode/gh-action-setup-poetry-environment@v2"
        with:
          python-version: "3.10"
      - name: "Linting: bandit"
        run: "poetry run invoke bandit"
    needs:
      - "black"
  pydocstyle:
    runs-on: "ubuntu-20.04"
    env:
      INVOKE_NAUTOBOT_CHATOPS_LOCAL: "True"
    steps:
      - name: "Check out repository code"
        uses: "actions/checkout@v2"
      - name: "Setup environment"
        uses: "networktocode/gh-action-setup-poetry-environment@v2"
        with:
          python-version: "3.10"
      - name: "Linting: pydocstyle"
        run: "poetry run invoke pydocstyle"
    needs:
      - "black"
  flake8:
    runs-on: "ubuntu-20.04"
    env:
      INVOKE_NAUTOBOT_CHATOPS_LOCAL: "True"
    steps:
      - name: "Check out repository code"
        uses: "actions/checkout@v2"
      - name: "Setup environment"
        uses: "networktocode/gh-action-setup-poetry-environment@v2"
        with:
          python-version: "3.10"
      - name: "Linting: flake8"
        run: "poetry run invoke flake8"
    needs:
      - "black"
  yamllint:
    runs-on: "ubuntu-20.04"
    env:
      INVOKE_NAUTOBOT_CHATOPS_LOCAL: "True"
    steps:
      - name: "Check out repository code"
        uses: "actions/checkout@v2"
      - name: "Setup environment"
        uses: "networktocode/gh-action-setup-poetry-environment@v2"
        with:
          python-version: "3.10"
      - name: "Linting: yamllint"
        run: "poetry run invoke yamllint"
    needs:
      - "black"
  pylint:
    runs-on: "ubuntu-20.04"
    steps:
      - name: "Check out repository code"
        uses: "actions/checkout@v2"
      - name: "Setup environment"
        uses: "networktocode/gh-action-setup-poetry-environment@v2"
        with:
          python-version: "3.10"
      - name: "Copy credentials"
        run: "cp development/creds.example.env development/creds.env"
      - name: "Linting: Pylint"
        run: "poetry run invoke pylint"
    needs:
      - "bandit"
      - "pydocstyle"
      - "flake8"
      - "yamllint"
  unittest:
    strategy:
      fail-fast: true
      matrix:
        python-version: ["3.8", "3.9", "3.10"]
<<<<<<< HEAD
        nautobot-version: ["2.0.0-rc.4"]
=======
        nautobot-version: ["1.6.2", "stable"]
>>>>>>> 862eaf9c
    runs-on: "ubuntu-20.04"
    env:
      INVOKE_NAUTOBOT_CHATOPS_PYTHON_VER: "${{ matrix.python-version }}"
      INVOKE_NAUTOBOT_CHATOPS_NAUTOBOT_VER: "${{ matrix.nautobot-version }}"
    steps:
      - name: "Check out repository code"
        uses: "actions/checkout@v2"
      - name: "Setup environment"
        uses: "networktocode/gh-action-setup-poetry-environment@v2"
        with:
          python-version: "${{ matrix.python-version }}"
      - name: "Copy credentials"
        run: "cp development/creds.example.env development/creds.env"
      - name: "Build Container"
        run: "poetry run invoke build"
      - name: "Run Tests"
        run: "poetry run invoke unittest"
    needs:
      - "pylint"
  publish_gh:
    name: "Publish to GitHub"
    runs-on: "ubuntu-20.04"
    if: "startsWith(github.ref, 'refs/tags/v')"
    steps:
      - name: "Check out repository code"
        uses: "actions/checkout@v2"
      - name: "Set up Python"
        uses: "actions/setup-python@v2"
        with:
          python-version: "3.9"
      - name: "Install Python Packages"
        run: "pip install poetry"
      - name: "Set env"
        run: "echo RELEASE_VERSION=${GITHUB_REF:10} >> $GITHUB_ENV"
      - name: "Run Poetry Version"
        run: "poetry version $RELEASE_VERSION"
      - name: "Install Dependencies (needed for mkdocs)"
        run: "poetry install --no-root"
      - name: "Build Documentation"
        run: "poetry run mkdocs build --no-directory-urls --strict"
      - name: "Run Poetry Build"
        run: "poetry build"
      - name: "Upload binaries to release"
        uses: "svenstaro/upload-release-action@v2"
        with:
          repo_token: "${{ secrets.NTC_GITHUB_TOKEN }}"
          file: "dist/*"
          tag: "${{ github.ref }}"
          overwrite: true
          file_glob: true
    needs:
      - "unittest"
  publish_pypi:
    name: "Push Package to PyPI"
    runs-on: "ubuntu-20.04"
    if: "startsWith(github.ref, 'refs/tags/v')"
    steps:
      - name: "Check out repository code"
        uses: "actions/checkout@v2"
      - name: "Set up Python"
        uses: "actions/setup-python@v2"
        with:
          python-version: "3.9"
      - name: "Install Python Packages"
        run: "pip install poetry"
      - name: "Set env"
        run: "echo RELEASE_VERSION=${GITHUB_REF:10} >> $GITHUB_ENV"
      - name: "Run Poetry Version"
        run: "poetry version $RELEASE_VERSION"
      - name: "Install Dependencies (needed for mkdocs)"
        run: "poetry install --no-root"
      - name: "Build Documentation"
        run: "poetry run mkdocs build --no-directory-urls --strict"
      - name: "Run Poetry Build"
        run: "poetry build"
      - name: "Push to PyPI"
        uses: "pypa/gh-action-pypi-publish@release/v1"
        with:
          user: "__token__"
          password: "${{ secrets.PYPI_API_TOKEN }}"
    needs:
      - "unittest"

  changelog:
    if: github.base_ref == 'develop' || github.base_ref == 'next'
    runs-on: "ubuntu-20.04"
    steps:
      - name: "Check out repository code"
        uses: "actions/checkout@v2"
        with:
          fetch-depth: "0"
      - name: "Setup environment"
        uses: "networktocode/gh-action-setup-poetry-environment@v2"
      - name: "Check for changelog entry"
        run: |
          git fetch --no-tags origin +refs/heads/${{ github.base_ref }}:refs/remotes/origin/${{ github.base_ref }}
          poetry run towncrier check --compare-with origin/${{ github.base_ref }}<|MERGE_RESOLUTION|>--- conflicted
+++ resolved
@@ -104,11 +104,7 @@
       fail-fast: true
       matrix:
         python-version: ["3.8", "3.9", "3.10"]
-<<<<<<< HEAD
-        nautobot-version: ["2.0.0-rc.4"]
-=======
-        nautobot-version: ["1.6.2", "stable"]
->>>>>>> 862eaf9c
+        nautobot-version: ["2.0.0", "latest"]
     runs-on: "ubuntu-20.04"
     env:
       INVOKE_NAUTOBOT_CHATOPS_PYTHON_VER: "${{ matrix.python-version }}"
