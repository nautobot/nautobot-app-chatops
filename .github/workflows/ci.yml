---
name: "CI"
concurrency:  # Cancel any existing runs of this workflow for this same PR
  group: "${{ github.workflow }}-${{ github.ref }}"
  cancel-in-progress: true
on: # yamllint disable-line rule:truthy rule:comments
  push:
    branches:
      - "main"
      - "develop"
    tags:
      - "v*"
  pull_request: ~

env:
  APP_NAME: "nautobot-chatops"

jobs:
  ruff-format:
    runs-on: "ubuntu-latest"
    env:
      INVOKE_NAUTOBOT_CHATOPS_LOCAL: "True"
    steps:
      - name: "Check out repository code"
        uses: "actions/checkout@v4"
      - name: "Setup environment"
        uses: "networktocode/gh-action-setup-poetry-environment@v6"
        with:
          poetry-version: "2.1.3"
      - name: "Linting: ruff format"
        run: "poetry run invoke ruff --action format"
  ruff-lint:
    runs-on: "ubuntu-latest"
    env:
      INVOKE_NAUTOBOT_CHATOPS_LOCAL: "True"
    steps:
      - name: "Check out repository code"
        uses: "actions/checkout@v4"
      - name: "Setup environment"
        uses: "networktocode/gh-action-setup-poetry-environment@v6"
        with:
          poetry-version: "2.1.3"
      - name: "Linting: ruff"
        run: "poetry run invoke ruff --action lint"
  check-docs-build:
    runs-on: "ubuntu-latest"
    env:
      INVOKE_NAUTOBOT_CHATOPS_LOCAL: "True"
    steps:
      - name: "Check out repository code"
        uses: "actions/checkout@v4"
      - name: "Setup environment"
        uses: "networktocode/gh-action-setup-poetry-environment@v6"
        with:
          poetry-version: "2.1.3"
          poetry-install-options: "--only dev,docs"
      - name: "Check Docs Build"
        run: "poetry run invoke build-and-check-docs"
  poetry:
    runs-on: "ubuntu-latest"
    env:
      INVOKE_NAUTOBOT_CHATOPS_LOCAL: "True"
    steps:
      - name: "Check out repository code"
        uses: "actions/checkout@v4"
      - name: "Setup environment"
        uses: "networktocode/gh-action-setup-poetry-environment@v6"
        with:
          poetry-version: "2.1.3"
      - name: "Checking: poetry lock file"
        run: "poetry run invoke lock --check"
  yamllint:
    runs-on: "ubuntu-latest"
    env:
      INVOKE_NAUTOBOT_CHATOPS_LOCAL: "True"
    steps:
      - name: "Check out repository code"
        uses: "actions/checkout@v4"
      - name: "Setup environment"
        uses: "networktocode/gh-action-setup-poetry-environment@v6"
        with:
          poetry-version: "2.1.3"
      - name: "Linting: yamllint"
        run: "poetry run invoke yamllint"
  markdownlint:
    runs-on: "ubuntu-latest"
    env:
      INVOKE_NAUTOBOT_CHATOPS_LOCAL: "True"
    steps:
      - name: "Check out repository code"
        uses: "actions/checkout@v4"
      - name: "Setup environment"
        uses: "networktocode/gh-action-setup-poetry-environment@v6"
        with:
          poetry-version: "2.1.3"
      - name: "Linting: markdownlint"
        run: "poetry run invoke markdownlint"
  check-in-docker:
    needs:
      - "ruff-format"
      - "ruff-lint"
      - "poetry"
      - "yamllint"
      - "markdownlint"
    runs-on: "ubuntu-latest"
    strategy:
      fail-fast: true
      matrix:
<<<<<<< HEAD
        python-version: ["3.12"]
        nautobot-version: ["2.4.16"]
=======
        python-version: ["3.11"]
        nautobot-version: ["2.4.2"]
>>>>>>> ac104b9b
    env:
      INVOKE_NAUTOBOT_CHATOPS_PYTHON_VER: "${{ matrix.python-version }}"
      INVOKE_NAUTOBOT_CHATOPS_NAUTOBOT_VER: "${{ matrix.nautobot-version }}"
    steps:
      - name: "Check out repository code"
        uses: "actions/checkout@v4"
      - name: "Setup environment"
        uses: "networktocode/gh-action-setup-poetry-environment@v6"
        with:
          poetry-version: "2.1.3"
      - name: "Constrain Nautobot version and regenerate lock file"
        env:
          INVOKE_NAUTOBOT_CHATOPS_LOCAL: "true"
          PY_CONSTRAINT: "${{ matrix.python-version == '3.9' && '3.9.2' || matrix.python-version }}"
        run: "poetry run invoke lock --constrain-nautobot-ver --constrain-python-ver=${{ env.PY_CONSTRAINT }}"
      - name: "Set up Docker Buildx"
        id: "buildx"
        uses: "docker/setup-buildx-action@b5ca514318bd6ebac0fb2aedd5d36ec1b5c232a2"  # v3.10.0
      - name: "Build"
        uses: "docker/build-push-action@ca052bb54ab0790a636c9b5f226502c73d547a25"  # v5.4.0
        with:
          builder: "${{ steps.buildx.outputs.name }}"
          context: "./"
          push: false
          load: true
          tags: "${{ env.APP_NAME }}/nautobot:${{ matrix.nautobot-version }}-py${{ matrix.python-version }}"
          file: "./development/Dockerfile"
          cache-from: "type=gha,scope=${{ matrix.nautobot-version }}-py${{ matrix.python-version }}"
          cache-to: "type=gha,scope=${{ matrix.nautobot-version }}-py${{ matrix.python-version }}"
          build-args: |
            NAUTOBOT_VER=${{ matrix.nautobot-version }}
            PYTHON_VER=${{ matrix.python-version }}
            CI=true
      - name: "Linting: pylint"
        run: "poetry run invoke pylint"
      - name: "Checking: App Config"
        run: "poetry run invoke validate-app-config"
      - name: "Checking: migrations"
        run: "poetry run invoke check-migrations"
  unittest:
    needs:
      - "check-in-docker"
    strategy:
      fail-fast: true
      matrix:
        python-version: ["3.9"]  # 3.12 stable is tested in unittest_report stage.
        db-backend: ["postgresql"]
        nautobot-version: ["stable"]
        include:
          - python-version: "3.12"
            db-backend: "postgresql"
<<<<<<< HEAD
            nautobot-version: "2.4.16"
=======
            nautobot-version: "2.4.2"
>>>>>>> ac104b9b
          - python-version: "3.12"
            db-backend: "mysql"
            nautobot-version: "stable"
    runs-on: "ubuntu-latest"
    env:
      INVOKE_NAUTOBOT_CHATOPS_PYTHON_VER: "${{ matrix.python-version }}"
      INVOKE_NAUTOBOT_CHATOPS_NAUTOBOT_VER: "${{ matrix.nautobot-version }}"
    steps:
      - name: "Check out repository code"
        uses: "actions/checkout@v4"
      - name: "Setup environment"
        uses: "networktocode/gh-action-setup-poetry-environment@v6"
        with:
          poetry-version: "2.1.3"
      - name: "Constrain Nautobot version and regenerate lock file"
        env:
          INVOKE_NAUTOBOT_CHATOPS_LOCAL: "true"
          PY_CONSTRAINT: "${{ matrix.python-version == '3.9' && '3.9.2' || matrix.python-version }}"
        run: "poetry run invoke lock --constrain-nautobot-ver --constrain-python-ver=${{ env.PY_CONSTRAINT }}"
      - name: "Set up Docker Buildx"
        id: "buildx"
        uses: "docker/setup-buildx-action@b5ca514318bd6ebac0fb2aedd5d36ec1b5c232a2"  # v3.10.0
      - name: "Build"
        uses: "docker/build-push-action@ca052bb54ab0790a636c9b5f226502c73d547a25"  # v5.4.0
        with:
          builder: "${{ steps.buildx.outputs.name }}"
          context: "./"
          push: false
          load: true
          tags: "${{ env.APP_NAME }}/nautobot:${{ matrix.nautobot-version }}-py${{ matrix.python-version }}"
          file: "./development/Dockerfile"
          cache-from: "type=gha,scope=${{ matrix.nautobot-version }}-py${{ matrix.python-version }}"
          cache-to: "type=gha,scope=${{ matrix.nautobot-version }}-py${{ matrix.python-version }}"
          build-args: |
            NAUTOBOT_VER=${{ matrix.nautobot-version }}
            PYTHON_VER=${{ matrix.python-version }}
            CI=true
      - name: "Use Mysql invoke settings when needed"
        run: "cp invoke.mysql.yml invoke.yml"
        if: "matrix.db-backend == 'mysql'"
      - name: "Run Tests"
        run: "poetry run invoke unittest"

  unittest_report:
    needs:
      - "check-in-docker"
    strategy:
      fail-fast: true
      matrix:
        python-version: ["3.12"]
        db-backend: ["postgresql"]
        nautobot-version: ["stable"]
    runs-on: "ubuntu-latest"
    permissions:
      pull-requests: "write"
      contents: "write"
    env:
      INVOKE_NAUTOBOT_CHATOPS_PYTHON_VER: "${{ matrix.python-version }}"
      INVOKE_NAUTOBOT_CHATOPS_NAUTOBOT_VER: "${{ matrix.nautobot-version }}"
    steps:
      - name: "Check out repository code"
        uses: "actions/checkout@v4"
      - name: "Setup environment"
        uses: "networktocode/gh-action-setup-poetry-environment@v6"
        with:
          poetry-version: "2.1.3"
      - name: "Constrain Nautobot version and regenerate lock file"
        env:
          INVOKE_NAUTOBOT_CHATOPS_LOCAL: "true"
          PY_CONSTRAINT: "${{ matrix.python-version == '3.9' && '3.9.2' || matrix.python-version }}"
        run: "poetry run invoke lock --constrain-nautobot-ver --constrain-python-ver=${{ env.PY_CONSTRAINT }}"
      - name: "Set up Docker Buildx"
        id: "buildx"
        uses: "docker/setup-buildx-action@b5ca514318bd6ebac0fb2aedd5d36ec1b5c232a2"  # v3.10.0
      - name: "Build"
        uses: "docker/build-push-action@ca052bb54ab0790a636c9b5f226502c73d547a25"  # v5.4.0
        with:
          builder: "${{ steps.buildx.outputs.name }}"
          context: "./"
          push: false
          load: true
          tags: "${{ env.APP_NAME }}/nautobot:${{ matrix.nautobot-version }}-py${{ matrix.python-version }}"
          file: "./development/Dockerfile"
          cache-from: "type=gha,scope=${{ matrix.nautobot-version }}-py${{ matrix.python-version }}"
          cache-to: "type=gha,scope=${{ matrix.nautobot-version }}-py${{ matrix.python-version }}"
          build-args: |
            NAUTOBOT_VER=${{ matrix.nautobot-version }}
            PYTHON_VER=${{ matrix.python-version }}
            CI=true
      - name: "Copy credentials"
        run: "cp development/creds.example.env development/creds.env"
      - name: "Use Mysql invoke settings when needed"
        run: "cp invoke.mysql.yml invoke.yml"
        if: "matrix.db-backend == 'mysql'"
      - name: "Run Tests"
        run: "poetry run invoke unittest --coverage"
      - name: "Generate Coverage Comment"
        if: >
          contains(fromJson('["develop","ltm-1.6"]'), github.base_ref) &&
          (github.head_ref != 'main') && (!startsWith(github.head_ref, 'release'))
        id: "coverage_comment"
        uses: "py-cov-action/python-coverage-comment-action@d1ff8fbb5ff80feedb3faa0f6d7b424f417ad0e1"  # v3.30
        with:
          GITHUB_TOKEN: "${{ secrets.GITHUB_TOKEN }}"
          MINIMUM_GREEN: 90
          MINIMUM_ORANGE: 80
          ANNOTATE_MISSING_LINES: true
          ANNOTATION_TYPE: "warning"
      - name: "Store Pull Request comment to be posted"
        if: >
          contains(fromJson('["develop","ltm-1.6"]'), github.base_ref) &&
          (github.head_ref != 'main') && (!startsWith(github.head_ref, 'release'))
        uses: "actions/upload-artifact@v4"
        with:
          name: "python-coverage-comment-action"
          path: "python-coverage-comment-action.txt"

  changelog:
    if: >
      contains(fromJson('["develop","ltm-1.6"]'), github.base_ref) &&
      (github.head_ref != 'main') && (!startsWith(github.head_ref, 'release'))
    runs-on: "ubuntu-latest"
    steps:
      - name: "Check out repository code"
        uses: "actions/checkout@v4"
        with:
          fetch-depth: "0"
      - name: "Setup environment"
        uses: "networktocode/gh-action-setup-poetry-environment@v6"
        with:
          poetry-version: "2.1.3"
      - name: "Check for changelog entry"
        run: |
          git fetch --no-tags origin +refs/heads/${{ github.base_ref }}:refs/remotes/origin/${{ github.base_ref }}
          poetry run towncrier check --compare-with origin/${{ github.base_ref }}
  publish_gh:
    needs:
      - "unittest"
      - "unittest_report"
    name: "Publish to GitHub"
    runs-on: "ubuntu-latest"
    if: "startsWith(github.ref, 'refs/tags/v')"
    env:
      INVOKE_NAUTOBOT_CHATOPS_LOCAL: "True"
    permissions:
      contents: "write"
    steps:
      - name: "Check out repository code"
        uses: "actions/checkout@v4"
      - name: "Setup environment"
        uses: "networktocode/gh-action-setup-poetry-environment@v6"
        with:
          poetry-version: "2.1.3"
          python-version: "3.12"
          poetry-install-options: "--no-root"
      - name: "Set env"
        run: "echo RELEASE_VERSION=${GITHUB_REF:10} >> $GITHUB_ENV"
      - name: "Run Poetry Version"
        run: "poetry version $RELEASE_VERSION"
      - name: "Build Documentation"
        run: "poetry run invoke build-and-check-docs"
      - name: "Run Poetry Build"
        run: "poetry build"
      - name: "Upload binaries to release"
        run: "gh release upload ${{ github.ref_name }} dist/*.{tar.gz,whl}"
        env:
          GH_TOKEN: "${{ secrets.GITHUB_TOKEN }}"
  publish_pypi:
    needs:
      - "unittest"
      - "unittest_report"
    name: "Push Package to PyPI"
    runs-on: "ubuntu-latest"
    if: "startsWith(github.ref, 'refs/tags/v')"
    env:
      INVOKE_NAUTOBOT_CHATOPS_LOCAL: "True"
    steps:
      - name: "Check out repository code"
        uses: "actions/checkout@v4"
      - name: "Setup environment"
        uses: "networktocode/gh-action-setup-poetry-environment@v6"
        with:
          poetry-version: "2.1.3"
          python-version: "3.12"
          poetry-install-options: "--no-root"
      - name: "Set env"
        run: "echo RELEASE_VERSION=${GITHUB_REF:10} >> $GITHUB_ENV"
      - name: "Run Poetry Version"
        run: "poetry version $RELEASE_VERSION"
      - name: "Build Documentation"
        run: "poetry run invoke build-and-check-docs"
      - name: "Run Poetry Build"
        run: "poetry build"
      - name: "Push to PyPI"
        uses: "pypa/gh-action-pypi-publish@76f52bc884231f62b9a034ebfe128415bbaabdfc"  # v1.12.4
        with:
          user: "__token__"
          password: "${{ secrets.PYPI_API_TOKEN }}"
  slack-notify:
    needs:
      - "publish_gh"
      - "publish_pypi"
    runs-on: "ubuntu-latest"
    env:
      SLACK_WEBHOOK_URL: "${{ secrets.OSS_PYPI_SLACK_WEBHOOK_URL }}"
      SLACK_MESSAGE: >-
        *NOTIFICATION: NEW-RELEASE-PUBLISHED*\n
        Repository: <${{ github.server_url }}/${{ github.repository }}|${{ github.repository }}>\n
        Release: <${{ github.server_url }}/${{ github.repository }}/releases/tag/${{ github.ref_name }}|${{ github.ref_name }}>\n
        Published by: <${{ github.server_url }}/${{ github.actor }}|${{ github.actor }}>
    steps:
      - name: "Send a notification to Slack"
        # ENVs cannot be used directly in job.if. This is a workaround to check
        # if SLACK_WEBHOOK_URL is present.
        if: "env.SLACK_WEBHOOK_URL != ''"
        uses: "slackapi/slack-github-action@fcfb566f8b0aab22203f066d80ca1d7e4b5d05b3"  # v1.27.1
        with:
          payload: |
            {
              "text": "${{ env.SLACK_MESSAGE }}",
              "blocks": [
                {
                  "type": "section",
                  "text": {
                    "type": "mrkdwn",
                    "text": "${{ env.SLACK_MESSAGE }}"
                  }
                }
              ]
            }
        env:
          SLACK_WEBHOOK_URL: "${{ secrets.OSS_PYPI_SLACK_WEBHOOK_URL }}"
          SLACK_WEBHOOK_TYPE: "INCOMING_WEBHOOK"<|MERGE_RESOLUTION|>--- conflicted
+++ resolved
@@ -106,13 +106,10 @@
     strategy:
       fail-fast: true
       matrix:
-<<<<<<< HEAD
         python-version: ["3.12"]
         nautobot-version: ["2.4.16"]
-=======
         python-version: ["3.11"]
         nautobot-version: ["2.4.2"]
->>>>>>> ac104b9b
     env:
       INVOKE_NAUTOBOT_CHATOPS_PYTHON_VER: "${{ matrix.python-version }}"
       INVOKE_NAUTOBOT_CHATOPS_NAUTOBOT_VER: "${{ matrix.nautobot-version }}"
@@ -164,11 +161,7 @@
         include:
           - python-version: "3.12"
             db-backend: "postgresql"
-<<<<<<< HEAD
             nautobot-version: "2.4.16"
-=======
-            nautobot-version: "2.4.2"
->>>>>>> ac104b9b
           - python-version: "3.12"
             db-backend: "mysql"
             nautobot-version: "stable"
