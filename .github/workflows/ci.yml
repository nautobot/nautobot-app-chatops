---
name: "CI"
concurrency:  # Cancel any existing runs of this workflow for this same PR
  group: "${{ github.workflow }}-${{ github.ref }}"
  cancel-in-progress: true
on: # yamllint disable-line rule:truthy rule:comments
  push:
    branches:
      - "main"
      - "develop"
    tags:
      - "v*"
  pull_request: ~

env:
  APP_NAME: "nautobot-chatops"

jobs:
  ruff-format:
    runs-on: "ubuntu-latest"
    env:
      INVOKE_NAUTOBOT_CHATOPS_LOCAL: "True"
    steps:
      - name: "Check out repository code"
        uses: "actions/checkout@v4"
      - name: "Setup environment"
        uses: "networktocode/gh-action-setup-poetry-environment@v6"
        with:
          poetry-version: "2.1.3"
      - name: "Linting: ruff format"
        run: "poetry run invoke ruff --action format"
  ruff-lint:
    runs-on: "ubuntu-latest"
    env:
      INVOKE_NAUTOBOT_CHATOPS_LOCAL: "True"
    steps:
      - name: "Check out repository code"
        uses: "actions/checkout@v4"
      - name: "Setup environment"
        uses: "networktocode/gh-action-setup-poetry-environment@v6"
        with:
          poetry-version: "2.1.3"
      - name: "Linting: ruff"
        run: "poetry run invoke ruff --action lint"
  check-docs-build:
    runs-on: "ubuntu-latest"
    env:
      INVOKE_NAUTOBOT_CHATOPS_LOCAL: "True"
    steps:
      - name: "Check out repository code"
        uses: "actions/checkout@v4"
      - name: "Setup environment"
        uses: "networktocode/gh-action-setup-poetry-environment@v6"
        with:
          poetry-version: "2.1.3"
          poetry-install-options: "--only dev,docs"
      - name: "Check Docs Build"
        run: "poetry run invoke build-and-check-docs"
  poetry:
    runs-on: "ubuntu-latest"
    env:
      INVOKE_NAUTOBOT_CHATOPS_LOCAL: "True"
    steps:
      - name: "Check out repository code"
        uses: "actions/checkout@v4"
      - name: "Setup environment"
        uses: "networktocode/gh-action-setup-poetry-environment@v6"
        with:
          poetry-version: "2.1.3"
      - name: "Checking: poetry lock file"
        run: "poetry run invoke lock --check"
  yamllint:
    runs-on: "ubuntu-latest"
    env:
      INVOKE_NAUTOBOT_CHATOPS_LOCAL: "True"
    steps:
      - name: "Check out repository code"
        uses: "actions/checkout@v4"
      - name: "Setup environment"
        uses: "networktocode/gh-action-setup-poetry-environment@v6"
        with:
          poetry-version: "2.1.3"
      - name: "Linting: yamllint"
        run: "poetry run invoke yamllint"
  markdownlint:
    runs-on: "ubuntu-latest"
    env:
      INVOKE_NAUTOBOT_CHATOPS_LOCAL: "True"
    steps:
      - name: "Check out repository code"
        uses: "actions/checkout@v4"
      - name: "Setup environment"
        uses: "networktocode/gh-action-setup-poetry-environment@v6"
        with:
          poetry-version: "2.1.3"
      - name: "Linting: markdownlint"
        run: "poetry run invoke markdownlint"
  check-in-docker:
    needs:
      - "ruff-format"
      - "ruff-lint"
      - "poetry"
      - "yamllint"
      - "markdownlint"
    runs-on: "ubuntu-latest"
    strategy:
      fail-fast: true
      matrix:
        python-version: ["3.11"]
<<<<<<< HEAD
        nautobot-version: ["next"]  # TODO: Change to 3.0.0 after v3.0.0 is released
=======
        nautobot-version: ["2.4.2"]
>>>>>>> ecaebb4a
    env:
      INVOKE_NAUTOBOT_CHATOPS_PYTHON_VER: "${{ matrix.python-version }}"
      INVOKE_NAUTOBOT_CHATOPS_NAUTOBOT_VER: "${{ matrix.nautobot-version }}"
    steps:
      - name: "Check out repository code"
        uses: "actions/checkout@v4"
      - name: "Setup environment"
        uses: "networktocode/gh-action-setup-poetry-environment@v6"
        with:
          poetry-version: "2.1.3"
      - name: "Constrain Nautobot version and regenerate lock file"
        env:
          INVOKE_NAUTOBOT_CHATOPS_LOCAL: "true"
          PY_CONSTRAINT: "${{ matrix.python-version == '3.9' && '3.9.2' || matrix.python-version }}"
        run: "poetry run invoke lock --constrain-nautobot-ver --constrain-python-ver=${{ env.PY_CONSTRAINT }}"
      - name: "Set up Docker Buildx"
        id: "buildx"
        uses: "docker/setup-buildx-action@b5ca514318bd6ebac0fb2aedd5d36ec1b5c232a2"  # v3.10.0
      - name: "Build"
        uses: "docker/build-push-action@ca052bb54ab0790a636c9b5f226502c73d547a25"  # v5.4.0
        with:
          builder: "${{ steps.buildx.outputs.name }}"
          context: "./"
          push: false
          load: true
          tags: "${{ env.APP_NAME }}/nautobot:${{ matrix.nautobot-version }}-py${{ matrix.python-version }}"
          file: "./development/Dockerfile"
          cache-from: "type=gha,scope=${{ matrix.nautobot-version }}-py${{ matrix.python-version }}"
          cache-to: "type=gha,scope=${{ matrix.nautobot-version }}-py${{ matrix.python-version }}"
          build-args: |
            NAUTOBOT_VER=${{ matrix.nautobot-version }}
            PYTHON_VER=${{ matrix.python-version }}
            CI=true
      - name: "Linting: pylint"
        run: "poetry run invoke pylint"
      - name: "Checking: App Config"
        run: "poetry run invoke validate-app-config"
      - name: "Checking: migrations"
        run: "poetry run invoke check-migrations"
  unittest:
    needs:
      - "check-in-docker"
    strategy:
      fail-fast: true
      matrix:
<<<<<<< HEAD
        python-version: ["3.9", "3.12"]
=======
        python-version: ["3.9"]  # 3.12 stable is tested in unittest_report stage.
>>>>>>> ecaebb4a
        db-backend: ["postgresql"]
        nautobot-version: ["next"]  # TODO: Change to stable after v3.0.0 is released
        include:
<<<<<<< HEAD
          # - python-version: "3.11"
          #   db-backend: "postgresql"
          #   nautobot-version: "3.0.0"  # TODO: Uncomment after v3.0.0 is released
          - python-version: "3.12"
            db-backend: "mysql"
            nautobot-version: "next"  # TODO: Change to stable after v3.0.0 is released
    runs-on: "ubuntu-22.04"
=======
          - python-version: "3.11"
            db-backend: "postgresql"
            nautobot-version: "2.4.2"
          - python-version: "3.12"
            db-backend: "mysql"
            nautobot-version: "stable"
    runs-on: "ubuntu-latest"
>>>>>>> ecaebb4a
    env:
      INVOKE_NAUTOBOT_CHATOPS_PYTHON_VER: "${{ matrix.python-version }}"
      INVOKE_NAUTOBOT_CHATOPS_NAUTOBOT_VER: "${{ matrix.nautobot-version }}"
    steps:
      - name: "Check out repository code"
        uses: "actions/checkout@v4"
      - name: "Setup environment"
        uses: "networktocode/gh-action-setup-poetry-environment@v6"
        with:
          poetry-version: "2.1.3"
      - name: "Constrain Nautobot version and regenerate lock file"
        env:
          INVOKE_NAUTOBOT_CHATOPS_LOCAL: "true"
          PY_CONSTRAINT: "${{ matrix.python-version == '3.9' && '3.9.2' || matrix.python-version }}"
        run: "poetry run invoke lock --constrain-nautobot-ver --constrain-python-ver=${{ env.PY_CONSTRAINT }}"
      - name: "Set up Docker Buildx"
        id: "buildx"
        uses: "docker/setup-buildx-action@b5ca514318bd6ebac0fb2aedd5d36ec1b5c232a2"  # v3.10.0
      - name: "Build"
        uses: "docker/build-push-action@ca052bb54ab0790a636c9b5f226502c73d547a25"  # v5.4.0
        with:
          builder: "${{ steps.buildx.outputs.name }}"
          context: "./"
          push: false
          load: true
          tags: "${{ env.APP_NAME }}/nautobot:${{ matrix.nautobot-version }}-py${{ matrix.python-version }}"
          file: "./development/Dockerfile"
          cache-from: "type=gha,scope=${{ matrix.nautobot-version }}-py${{ matrix.python-version }}"
          cache-to: "type=gha,scope=${{ matrix.nautobot-version }}-py${{ matrix.python-version }}"
          build-args: |
            NAUTOBOT_VER=${{ matrix.nautobot-version }}
            PYTHON_VER=${{ matrix.python-version }}
            CI=true
      - name: "Use Mysql invoke settings when needed"
        run: "cp invoke.mysql.yml invoke.yml"
        if: "matrix.db-backend == 'mysql'"
      - name: "Run Tests"
        run: "poetry run invoke unittest"

  unittest_report:
    needs:
      - "check-in-docker"
    strategy:
      fail-fast: true
      matrix:
        python-version: ["3.12"]
        db-backend: ["postgresql"]
        nautobot-version: ["stable"]
    runs-on: "ubuntu-latest"
    permissions:
      pull-requests: "write"
      contents: "write"
    env:
      INVOKE_NAUTOBOT_CHATOPS_PYTHON_VER: "${{ matrix.python-version }}"
      INVOKE_NAUTOBOT_CHATOPS_NAUTOBOT_VER: "${{ matrix.nautobot-version }}"
    steps:
      - name: "Check out repository code"
        uses: "actions/checkout@v4"
      - name: "Setup environment"
        uses: "networktocode/gh-action-setup-poetry-environment@v6"
        with:
          poetry-version: "2.1.3"
      - name: "Constrain Nautobot version and regenerate lock file"
        env:
          INVOKE_NAUTOBOT_CHATOPS_LOCAL: "true"
          PY_CONSTRAINT: "${{ matrix.python-version == '3.9' && '3.9.2' || matrix.python-version }}"
        run: "poetry run invoke lock --constrain-nautobot-ver --constrain-python-ver=${{ env.PY_CONSTRAINT }}"
      - name: "Set up Docker Buildx"
        id: "buildx"
        uses: "docker/setup-buildx-action@b5ca514318bd6ebac0fb2aedd5d36ec1b5c232a2"  # v3.10.0
      - name: "Build"
        uses: "docker/build-push-action@ca052bb54ab0790a636c9b5f226502c73d547a25"  # v5.4.0
        with:
          builder: "${{ steps.buildx.outputs.name }}"
          context: "./"
          push: false
          load: true
          tags: "${{ env.APP_NAME }}/nautobot:${{ matrix.nautobot-version }}-py${{ matrix.python-version }}"
          file: "./development/Dockerfile"
          cache-from: "type=gha,scope=${{ matrix.nautobot-version }}-py${{ matrix.python-version }}"
          cache-to: "type=gha,scope=${{ matrix.nautobot-version }}-py${{ matrix.python-version }}"
          build-args: |
            NAUTOBOT_VER=${{ matrix.nautobot-version }}
            PYTHON_VER=${{ matrix.python-version }}
            CI=true
      - name: "Copy credentials"
        run: "cp development/creds.example.env development/creds.env"
      - name: "Use Mysql invoke settings when needed"
        run: "cp invoke.mysql.yml invoke.yml"
        if: "matrix.db-backend == 'mysql'"
      - name: "Run Tests"
        run: "poetry run invoke unittest --coverage"
      - name: "Generate Coverage Comment"
        if: >
          contains(fromJson('["develop","ltm-1.6"]'), github.base_ref) &&
          (github.head_ref != 'main') && (!startsWith(github.head_ref, 'release'))
        id: "coverage_comment"
        uses: "py-cov-action/python-coverage-comment-action@d1ff8fbb5ff80feedb3faa0f6d7b424f417ad0e1"  # v3.30
        with:
          GITHUB_TOKEN: "${{ secrets.GITHUB_TOKEN }}"
          MINIMUM_GREEN: 90
          MINIMUM_ORANGE: 80
          ANNOTATE_MISSING_LINES: true
          ANNOTATION_TYPE: "warning"
      - name: "Store Pull Request comment to be posted"
        if: >
          contains(fromJson('["develop","ltm-1.6"]'), github.base_ref) &&
          (github.head_ref != 'main') && (!startsWith(github.head_ref, 'release'))
        uses: "actions/upload-artifact@v4"
        with:
          name: "python-coverage-comment-action"
          path: "python-coverage-comment-action.txt"

  changelog:
    if: >
      contains(fromJson('["develop","ltm-1.6"]'), github.base_ref) &&
      (github.head_ref != 'main') && (!startsWith(github.head_ref, 'release'))
    runs-on: "ubuntu-latest"
    steps:
      - name: "Check out repository code"
        uses: "actions/checkout@v4"
        with:
          fetch-depth: "0"
      - name: "Setup environment"
        uses: "networktocode/gh-action-setup-poetry-environment@v6"
        with:
          poetry-version: "2.1.3"
      - name: "Check for changelog entry"
        run: |
          git fetch --no-tags origin +refs/heads/${{ github.base_ref }}:refs/remotes/origin/${{ github.base_ref }}
          poetry run towncrier check --compare-with origin/${{ github.base_ref }}
  publish_gh:
    needs:
      - "unittest"
      - "unittest_report"
    name: "Publish to GitHub"
    runs-on: "ubuntu-latest"
    if: "startsWith(github.ref, 'refs/tags/v')"
    env:
      INVOKE_NAUTOBOT_CHATOPS_LOCAL: "True"
    permissions:
      contents: "write"
    steps:
      - name: "Check out repository code"
        uses: "actions/checkout@v4"
      - name: "Setup environment"
        uses: "networktocode/gh-action-setup-poetry-environment@v6"
        with:
          poetry-version: "2.1.3"
          python-version: "3.12"
          poetry-install-options: "--no-root"
      - name: "Set env"
        run: "echo RELEASE_VERSION=${GITHUB_REF:10} >> $GITHUB_ENV"
      - name: "Run Poetry Version"
        run: "poetry version $RELEASE_VERSION"
      - name: "Build Documentation"
        run: "poetry run invoke build-and-check-docs"
      - name: "Run Poetry Build"
        run: "poetry build"
      - name: "Upload binaries to release"
        run: "gh release upload ${{ github.ref_name }} dist/*.{tar.gz,whl}"
        env:
          GH_TOKEN: "${{ secrets.GITHUB_TOKEN }}"
  publish_pypi:
    needs:
      - "unittest"
      - "unittest_report"
    name: "Push Package to PyPI"
    runs-on: "ubuntu-latest"
    if: "startsWith(github.ref, 'refs/tags/v')"
    env:
      INVOKE_NAUTOBOT_CHATOPS_LOCAL: "True"
    steps:
      - name: "Check out repository code"
        uses: "actions/checkout@v4"
      - name: "Setup environment"
        uses: "networktocode/gh-action-setup-poetry-environment@v6"
        with:
          poetry-version: "2.1.3"
          python-version: "3.12"
          poetry-install-options: "--no-root"
      - name: "Set env"
        run: "echo RELEASE_VERSION=${GITHUB_REF:10} >> $GITHUB_ENV"
      - name: "Run Poetry Version"
        run: "poetry version $RELEASE_VERSION"
      - name: "Build Documentation"
        run: "poetry run invoke build-and-check-docs"
      - name: "Run Poetry Build"
        run: "poetry build"
      - name: "Push to PyPI"
        uses: "pypa/gh-action-pypi-publish@76f52bc884231f62b9a034ebfe128415bbaabdfc"  # v1.12.4
        with:
          user: "__token__"
          password: "${{ secrets.PYPI_API_TOKEN }}"
  slack-notify:
    needs:
      - "publish_gh"
      - "publish_pypi"
    runs-on: "ubuntu-latest"
    env:
      SLACK_WEBHOOK_URL: "${{ secrets.OSS_PYPI_SLACK_WEBHOOK_URL }}"
      SLACK_MESSAGE: >-
        *NOTIFICATION: NEW-RELEASE-PUBLISHED*\n
        Repository: <${{ github.server_url }}/${{ github.repository }}|${{ github.repository }}>\n
        Release: <${{ github.server_url }}/${{ github.repository }}/releases/tag/${{ github.ref_name }}|${{ github.ref_name }}>\n
        Published by: <${{ github.server_url }}/${{ github.actor }}|${{ github.actor }}>
    steps:
      - name: "Send a notification to Slack"
        # ENVs cannot be used directly in job.if. This is a workaround to check
        # if SLACK_WEBHOOK_URL is present.
        if: "env.SLACK_WEBHOOK_URL != ''"
        uses: "slackapi/slack-github-action@fcfb566f8b0aab22203f066d80ca1d7e4b5d05b3"  # v1.27.1
        with:
          payload: |
            {
              "text": "${{ env.SLACK_MESSAGE }}",
              "blocks": [
                {
                  "type": "section",
                  "text": {
                    "type": "mrkdwn",
                    "text": "${{ env.SLACK_MESSAGE }}"
                  }
                }
              ]
            }
        env:
          SLACK_WEBHOOK_URL: "${{ secrets.OSS_PYPI_SLACK_WEBHOOK_URL }}"
          SLACK_WEBHOOK_TYPE: "INCOMING_WEBHOOK"<|MERGE_RESOLUTION|>--- conflicted
+++ resolved
@@ -107,11 +107,7 @@
       fail-fast: true
       matrix:
         python-version: ["3.11"]
-<<<<<<< HEAD
         nautobot-version: ["next"]  # TODO: Change to 3.0.0 after v3.0.0 is released
-=======
-        nautobot-version: ["2.4.2"]
->>>>>>> ecaebb4a
     env:
       INVOKE_NAUTOBOT_CHATOPS_PYTHON_VER: "${{ matrix.python-version }}"
       INVOKE_NAUTOBOT_CHATOPS_NAUTOBOT_VER: "${{ matrix.nautobot-version }}"
@@ -125,7 +121,6 @@
       - name: "Constrain Nautobot version and regenerate lock file"
         env:
           INVOKE_NAUTOBOT_CHATOPS_LOCAL: "true"
-          PY_CONSTRAINT: "${{ matrix.python-version == '3.9' && '3.9.2' || matrix.python-version }}"
         run: "poetry run invoke lock --constrain-nautobot-ver --constrain-python-ver=${{ env.PY_CONSTRAINT }}"
       - name: "Set up Docker Buildx"
         id: "buildx"
@@ -157,15 +152,10 @@
     strategy:
       fail-fast: true
       matrix:
-<<<<<<< HEAD
-        python-version: ["3.9", "3.12"]
-=======
-        python-version: ["3.9"]  # 3.12 stable is tested in unittest_report stage.
->>>>>>> ecaebb4a
+        python-version: ["3.12"]
         db-backend: ["postgresql"]
         nautobot-version: ["next"]  # TODO: Change to stable after v3.0.0 is released
         include:
-<<<<<<< HEAD
           # - python-version: "3.11"
           #   db-backend: "postgresql"
           #   nautobot-version: "3.0.0"  # TODO: Uncomment after v3.0.0 is released
@@ -173,15 +163,6 @@
             db-backend: "mysql"
             nautobot-version: "next"  # TODO: Change to stable after v3.0.0 is released
     runs-on: "ubuntu-22.04"
-=======
-          - python-version: "3.11"
-            db-backend: "postgresql"
-            nautobot-version: "2.4.2"
-          - python-version: "3.12"
-            db-backend: "mysql"
-            nautobot-version: "stable"
-    runs-on: "ubuntu-latest"
->>>>>>> ecaebb4a
     env:
       INVOKE_NAUTOBOT_CHATOPS_PYTHON_VER: "${{ matrix.python-version }}"
       INVOKE_NAUTOBOT_CHATOPS_NAUTOBOT_VER: "${{ matrix.nautobot-version }}"
@@ -195,7 +176,6 @@
       - name: "Constrain Nautobot version and regenerate lock file"
         env:
           INVOKE_NAUTOBOT_CHATOPS_LOCAL: "true"
-          PY_CONSTRAINT: "${{ matrix.python-version == '3.9' && '3.9.2' || matrix.python-version }}"
         run: "poetry run invoke lock --constrain-nautobot-ver --constrain-python-ver=${{ env.PY_CONSTRAINT }}"
       - name: "Set up Docker Buildx"
         id: "buildx"
@@ -229,7 +209,7 @@
       matrix:
         python-version: ["3.12"]
         db-backend: ["postgresql"]
-        nautobot-version: ["stable"]
+        nautobot-version: ["next"]
     runs-on: "ubuntu-latest"
     permissions:
       pull-requests: "write"
@@ -247,7 +227,6 @@
       - name: "Constrain Nautobot version and regenerate lock file"
         env:
           INVOKE_NAUTOBOT_CHATOPS_LOCAL: "true"
-          PY_CONSTRAINT: "${{ matrix.python-version == '3.9' && '3.9.2' || matrix.python-version }}"
         run: "poetry run invoke lock --constrain-nautobot-ver --constrain-python-ver=${{ env.PY_CONSTRAINT }}"
       - name: "Set up Docker Buildx"
         id: "buildx"
