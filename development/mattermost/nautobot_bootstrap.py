--- conflicted
+++ resolved
@@ -15,11 +15,8 @@
 _COMMAND_TOKENS = {
     "aci": "tc1u8wbh53fwxxdkhswbmu9wsa",  # nosec
     "ansible": "c7udax974iymjkmoyhi1a11cpy",  # nosec
-<<<<<<< HEAD
     "cloudvision": "pxannsh78iyhbm8fumz8mxk9ih",  # nosec
-=======
     "meraki": "t9irqwjni3dozf3yx6tzak7k3w",  # nosec
->>>>>>> 19e86e74
     "nautobot": "rmdpfdjhnpg988e7ujzyom4euh",  # nosec
     "panorama": "6nf5cmz1ft8bdfykz46cs5pofo",  # nosec
 }
