"""Bootstrap script for Nautobot to allow Mattermost integration."""

from nautobot_chatops.models import AccessGrantTypeChoices, CommandTokenPlatformChoices, AccessGrant, CommandToken

for grant_type in AccessGrantTypeChoices.values():
    AccessGrant.objects.update_or_create(
        command="*",
        subcommand="*",
        grant_type=grant_type,
        name="*",
        value="*",
    )

# The following tokens are for the development only and safe to store in the repo.
_COMMAND_TOKENS = {
    "aci": "tc1u8wbh53fwxxdkhswbmu9wsa",  # nosec
    "ansible": "c7udax974iymjkmoyhi1a11cpy",  # nosec
<<<<<<< HEAD
    "clear": "p7phuwhpaiddjxqf8c1hnw33yh",  # nosec
=======
    "cloudvision": "pxannsh78iyhbm8fumz8mxk9ih",  # nosec
>>>>>>> 06b0a77d
    "grafana": "o1yiadnpifbzddt3umcedeypdr",  # nosec
    "ipfabric": "uqydyxkx4tykinw5z5u9dany1o",  # nosec
    "meraki": "t9irqwjni3dozf3yx6tzak7k3w",  # nosec
    "nautobot": "rmdpfdjhnpg988e7ujzyom4euh",  # nosec
    "panorama": "6nf5cmz1ft8bdfykz46cs5pofo",  # nosec
}

for command, token in _COMMAND_TOKENS.items():
    CommandToken.objects.update_or_create(
        platform=CommandTokenPlatformChoices.MATTERMOST,
        comment=command,
        token=token,
    )<|MERGE_RESOLUTION|>--- conflicted
+++ resolved
@@ -15,11 +15,8 @@
 _COMMAND_TOKENS = {
     "aci": "tc1u8wbh53fwxxdkhswbmu9wsa",  # nosec
     "ansible": "c7udax974iymjkmoyhi1a11cpy",  # nosec
-<<<<<<< HEAD
     "clear": "p7phuwhpaiddjxqf8c1hnw33yh",  # nosec
-=======
     "cloudvision": "pxannsh78iyhbm8fumz8mxk9ih",  # nosec
->>>>>>> 06b0a77d
     "grafana": "o1yiadnpifbzddt3umcedeypdr",  # nosec
     "ipfabric": "uqydyxkx4tykinw5z5u9dany1o",  # nosec
     "meraki": "t9irqwjni3dozf3yx6tzak7k3w",  # nosec
