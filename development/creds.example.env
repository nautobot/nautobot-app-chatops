--- conflicted
+++ resolved
@@ -38,17 +38,14 @@
 # APIC_VERIFY_LAB=false
 # Repeat for as many as you need...
 
-<<<<<<< HEAD
 # - AWX / Ansible Tower --------------
 NAUTOBOT_TOWER_PASSWORD="password"
 
+# - Grafana --------------------------
+# GRAFANA_API_KEY=""
+
 # - Cisco Meraki ---------------------
 # MERAKI_API_KEY="1234567890"
-=======
-GRAFANA_API_KEY=""
-
-MERAKI_API_KEY=1234567890
->>>>>>> bbe6495d
 
 # - Palo Alto Panorama ---------------
 # PANORAMA_PASSWORD=admin