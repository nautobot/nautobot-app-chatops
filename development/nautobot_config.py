"""Nautobot configuration."""
import os
import sys

from nautobot.core.settings import *  # noqa: F401,F403 pylint: disable=wildcard-import,unused-wildcard-import
from nautobot.core.settings_funcs import is_truthy, parse_redis_connection


ALLOWED_HOSTS = os.getenv("NAUTOBOT_ALLOWED_HOSTS", "").split(" ")
SECRET_KEY = os.getenv("NAUTOBOT_SECRET_KEY", "")

nautobot_db_engine = os.getenv("NAUTOBOT_DB_ENGINE", "django.db.backends.postgresql")
default_db_settings = {
    "django.db.backends.postgresql": {
        "NAUTOBOT_DB_PORT": "5432",
    },
    "django.db.backends.mysql": {
        "NAUTOBOT_DB_PORT": "3306",
    },
}
DATABASES = {
    "default": {
        "NAME": os.getenv("NAUTOBOT_DB_NAME", "nautobot"),  # Database name
        "USER": os.getenv("NAUTOBOT_DB_USER", ""),  # Database username
        "PASSWORD": os.getenv("NAUTOBOT_DB_PASSWORD", ""),  # Database password
        "HOST": os.getenv("NAUTOBOT_DB_HOST", "localhost"),  # Database server
        "PORT": os.getenv(
            "NAUTOBOT_DB_PORT", default_db_settings[nautobot_db_engine]["NAUTOBOT_DB_PORT"]
        ),  # Database port, default to postgres
        "CONN_MAX_AGE": int(os.getenv("NAUTOBOT_DB_TIMEOUT", 300)),  # Database timeout
        "ENGINE": nautobot_db_engine,
    }
}

#
# Debug
#

DEBUG = True

# Django Debug Toolbar
DEBUG_TOOLBAR_CONFIG = {"SHOW_TOOLBAR_CALLBACK": lambda _request: DEBUG and not TESTING}

if DEBUG and "debug_toolbar" not in INSTALLED_APPS:  # noqa: F405
    INSTALLED_APPS.append("debug_toolbar")  # noqa: F405
if DEBUG and "debug_toolbar.middleware.DebugToolbarMiddleware" not in MIDDLEWARE:  # noqa: F405
    MIDDLEWARE.insert(0, "debug_toolbar.middleware.DebugToolbarMiddleware")  # noqa: F405

#
# Logging
#

LOG_LEVEL = "DEBUG" if DEBUG else "INFO"

TESTING = len(sys.argv) > 1 and sys.argv[1] == "test"

# Verbose logging during normal development operation, but quiet logging during unit test execution
if not TESTING:
    LOGGING = {
        "version": 1,
        "disable_existing_loggers": False,
        "formatters": {
            "normal": {
                "format": "%(asctime)s.%(msecs)03d %(levelname)-7s %(name)s :\n  %(message)s",
                "datefmt": "%H:%M:%S",
            },
            "verbose": {
                "format": "%(asctime)s.%(msecs)03d %(levelname)-7s %(name)-20s %(filename)-15s %(funcName)30s() :\n  %(message)s",
                "datefmt": "%H:%M:%S",
            },
        },
        "handlers": {
            "normal_console": {
                "level": "INFO",
                "class": "logging.StreamHandler",
                "formatter": "normal",
            },
            "verbose_console": {
                "level": "DEBUG",
                "class": "logging.StreamHandler",
                "formatter": "verbose",
            },
        },
        "loggers": {
            "django": {"handlers": ["normal_console"], "level": "INFO"},
            "nautobot": {
                "handlers": ["verbose_console" if DEBUG else "normal_console"],
                "level": LOG_LEVEL,
            },
        },
    }

#
# Redis
#

# The django-redis cache is used to establish concurrent locks using Redis. The
# django-rq settings will use the same instance/database by default.
#
# This "default" server is now used by RQ_QUEUES.
# >> See: nautobot.core.settings.RQ_QUEUES
CACHES = {
    "default": {
        "BACKEND": "django_redis.cache.RedisCache",
        "LOCATION": parse_redis_connection(redis_database=0),
        "TIMEOUT": 300,
        "OPTIONS": {
            "CLIENT_CLASS": "django_redis.client.DefaultClient",
        },
    }
}

# RQ_QUEUES is not set here because it just uses the default that gets imported
# up top via `from nautobot.core.settings import *`.

# Redis Cacheops
CACHEOPS_REDIS = parse_redis_connection(redis_database=1)

# Enable installed plugins. Add the name of each plugin to the list.
PLUGINS = [
    "nautobot_capacity_metrics",
    "nautobot_chatops",
]

# Plugins configuration settings. These settings are used by various plugins that the user may have installed.
# Each key in the dictionary is the name of an installed plugin and its value is a dictionary of settings.
PLUGINS_CONFIG = {
    "nautobot_chatops": {
<<<<<<< HEAD
        # = Common settings ==================
        "restrict_help": is_truthy(os.getenv("NAUTOBOT_CHATOPS_RESTRICT_HELP")),
        # = Chat Platforms ===================
        # - Mattermost -----------------------
        "enable_mattermost": is_truthy(os.getenv("NAUTOBOT_CHATOPS_ENABLE_MATTERMOST")),
=======
        "aci_creds": {x: os.environ[x] for x in os.environ if "APIC" in x},
        "enable_mattermost": _get_bool_env("NAUTOBOT_CHATOPS_ENABLE_MATTERMOST"),
        "enable_ms_teams": _get_bool_env("NAUTOBOT_CHATOPS_ENABLE_MS_TEAMS"),
        "enable_slack": _get_bool_env("NAUTOBOT_CHATOPS_ENABLE_SLACK"),
        "enable_webex": _get_bool_env("NAUTOBOT_CHATOPS_ENABLE_WEBEX"),
        "grafana_url": os.environ.get("GRAFANA_URL", ""),
        "grafana_api_key": os.environ.get("GRAFANA_API_KEY", ""),
        "grafana_default_width": 0,
        "grafana_default_height": 0,
        "grafana_default_theme": "dark",
        "grafana_default_timespan": "0",
        "grafana_org_id": 1,
        "grafana_default_tz": "America/Denver",
>>>>>>> bbe6495d
        "mattermost_api_token": os.environ.get("MATTERMOST_API_TOKEN"),
        "mattermost_url": os.environ.get("MATTERMOST_URL"),
        # - Microsoft Teams ------------------
        "enable_ms_teams": is_truthy(os.getenv("NAUTOBOT_CHATOPS_ENABLE_MS_TEAMS")),
        "microsoft_app_id": os.environ.get("MICROSOFT_APP_ID"),
        "microsoft_app_password": os.environ.get("MICROSOFT_APP_PASSWORD"),
        # - Slack ----------------------------
        "enable_slack": is_truthy(os.getenv("NAUTOBOT_CHATOPS_ENABLE_SLACK")),
        "slack_api_token": os.environ.get("SLACK_API_TOKEN"),
        "slack_app_token": os.environ.get("SLACK_APP_TOKEN"),
        "slack_signing_secret": os.environ.get("SLACK_SIGNING_SECRET"),
        "slack_slash_command_prefix": os.environ.get("SLACK_SLASH_COMMAND_PREFIX", "/"),
        # - Cisco Webex ----------------------------
        "enable_webex": is_truthy(os.getenv("NAUTOBOT_CHATOPS_ENABLE_WEBEX")),
        "webex_msg_char_limit": int(os.getenv("WEBEX_MSG_CHAR_LIMIT", "7439")),
        "webex_signing_secret": os.environ.get("WEBEX_SIGNING_SECRET"),
        "webex_token": os.environ.get("WEBEX_ACCESS_TOKEN"),
        # = Integrations =====================
        # - Cisco ACI ------------------------
        "enable_aci": is_truthy(os.getenv("NAUTOBOT_CHATOPS_ENABLE_ACI")),
        "aci_creds": {x: os.environ[x] for x in os.environ if "APIC" in x},
        # - AWX / Ansible Tower --------------------------
        "enable_ansible": is_truthy(os.getenv("NAUTOBOT_CHATOPS_ENABLE_ANSIBLE")),
        "tower_password": os.getenv("NAUTOBOT_TOWER_PASSWORD"),
        "tower_uri": os.getenv("NAUTOBOT_TOWER_URI"),
        "tower_username": os.getenv("NAUTOBOT_TOWER_USERNAME"),
        "tower_verify_ssl": is_truthy(os.getenv("NAUTOBOT_TOWER_VERIFY_SSL", True)),
        # - Cisco Meraki ---------------------------
        "enable_meraki": is_truthy(os.getenv("NAUTOBOT_CHATOPS_ENABLE_MERAKI")),
        "meraki_dashboard_api_key": os.environ.get("MERAKI_API_KEY"),
        # - Palo Alto Panorama -------------------------
        "enable_panorama": is_truthy(os.getenv("NAUTOBOT_CHATOPS_ENABLE_PANORAMA")),
        "panorama_host": os.environ.get("PANORAMA_HOST"),
        "panorama_password": os.environ.get("PANORAMA_PASSWORD"),
        "panorama_user": os.environ.get("PANORAMA_USER"),
    },
}

METRICS_ENABLED = is_truthy(os.getenv("NAUTOBOT_METRICS_ENABLED"))<|MERGE_RESOLUTION|>--- conflicted
+++ resolved
@@ -126,27 +126,15 @@
 # Each key in the dictionary is the name of an installed plugin and its value is a dictionary of settings.
 PLUGINS_CONFIG = {
     "nautobot_chatops": {
-<<<<<<< HEAD
         # = Common settings ==================
         "restrict_help": is_truthy(os.getenv("NAUTOBOT_CHATOPS_RESTRICT_HELP")),
+        # TODO: Add following settings
+        # | `delete_input_on_submission` | Removes the input prompt from the chat history after user input | No | `False` |
+        # | `send_all_messages_private` | Ensures only the person interacting with the bot sees the responses | No | `False` |
+        # | `session_cache_timeout` | Controls session cache | No | `86400` |
         # = Chat Platforms ===================
         # - Mattermost -----------------------
         "enable_mattermost": is_truthy(os.getenv("NAUTOBOT_CHATOPS_ENABLE_MATTERMOST")),
-=======
-        "aci_creds": {x: os.environ[x] for x in os.environ if "APIC" in x},
-        "enable_mattermost": _get_bool_env("NAUTOBOT_CHATOPS_ENABLE_MATTERMOST"),
-        "enable_ms_teams": _get_bool_env("NAUTOBOT_CHATOPS_ENABLE_MS_TEAMS"),
-        "enable_slack": _get_bool_env("NAUTOBOT_CHATOPS_ENABLE_SLACK"),
-        "enable_webex": _get_bool_env("NAUTOBOT_CHATOPS_ENABLE_WEBEX"),
-        "grafana_url": os.environ.get("GRAFANA_URL", ""),
-        "grafana_api_key": os.environ.get("GRAFANA_API_KEY", ""),
-        "grafana_default_width": 0,
-        "grafana_default_height": 0,
-        "grafana_default_theme": "dark",
-        "grafana_default_timespan": "0",
-        "grafana_org_id": 1,
-        "grafana_default_tz": "America/Denver",
->>>>>>> bbe6495d
         "mattermost_api_token": os.environ.get("MATTERMOST_API_TOKEN"),
         "mattermost_url": os.environ.get("MATTERMOST_URL"),
         # - Microsoft Teams ------------------
@@ -159,7 +147,7 @@
         "slack_app_token": os.environ.get("SLACK_APP_TOKEN"),
         "slack_signing_secret": os.environ.get("SLACK_SIGNING_SECRET"),
         "slack_slash_command_prefix": os.environ.get("SLACK_SLASH_COMMAND_PREFIX", "/"),
-        # - Cisco Webex ----------------------------
+        # - Cisco Webex ----------------------
         "enable_webex": is_truthy(os.getenv("NAUTOBOT_CHATOPS_ENABLE_WEBEX")),
         "webex_msg_char_limit": int(os.getenv("WEBEX_MSG_CHAR_LIMIT", "7439")),
         "webex_signing_secret": os.environ.get("WEBEX_SIGNING_SECRET"),
@@ -168,16 +156,26 @@
         # - Cisco ACI ------------------------
         "enable_aci": is_truthy(os.getenv("NAUTOBOT_CHATOPS_ENABLE_ACI")),
         "aci_creds": {x: os.environ[x] for x in os.environ if "APIC" in x},
-        # - AWX / Ansible Tower --------------------------
+        # - AWX / Ansible Tower --------------
         "enable_ansible": is_truthy(os.getenv("NAUTOBOT_CHATOPS_ENABLE_ANSIBLE")),
         "tower_password": os.getenv("NAUTOBOT_TOWER_PASSWORD"),
         "tower_uri": os.getenv("NAUTOBOT_TOWER_URI"),
         "tower_username": os.getenv("NAUTOBOT_TOWER_USERNAME"),
         "tower_verify_ssl": is_truthy(os.getenv("NAUTOBOT_TOWER_VERIFY_SSL", True)),
-        # - Cisco Meraki ---------------------------
+        # - Grafana --------------------------
+        "enable_grafana": is_truthy(os.getenv("NAUTOBOT_CHATOPS_ENABLE_GRAFANA")),
+        "grafana_url": os.environ.get("GRAFANA_URL", ""),
+        "grafana_api_key": os.environ.get("GRAFANA_API_KEY", ""),
+        "grafana_default_width": 0,
+        "grafana_default_height": 0,
+        "grafana_default_theme": "dark",
+        "grafana_default_timespan": "0",
+        "grafana_org_id": 1,
+        "grafana_default_tz": "America/Denver",
+        # - Cisco Meraki ---------------------
         "enable_meraki": is_truthy(os.getenv("NAUTOBOT_CHATOPS_ENABLE_MERAKI")),
         "meraki_dashboard_api_key": os.environ.get("MERAKI_API_KEY"),
-        # - Palo Alto Panorama -------------------------
+        # - Palo Alto Panorama ---------------
         "enable_panorama": is_truthy(os.getenv("NAUTOBOT_CHATOPS_ENABLE_PANORAMA")),
         "panorama_host": os.environ.get("PANORAMA_HOST"),
         "panorama_password": os.environ.get("PANORAMA_PASSWORD"),
