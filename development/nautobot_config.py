--- conflicted
+++ resolved
@@ -133,7 +133,7 @@
 # Each key in the dictionary is the name of an installed plugin and its value is a dictionary of settings.
 PLUGINS_CONFIG = {
     "nautobot_chatops": {
-<<<<<<< HEAD
+        "aci_creds": {x: os.environ[x] for x in os.environ if "APIC" in x},
         "arista_cloudvision_cvaas_url": os.environ.get("ARISTA_CLOUDVISION_CVAAS_URL"),
         "arista_cloudvision_cvaas_token": os.environ.get("ARISTA_CLOUDVISION_CVAAS_TOKEN"),
         "arista_cloudvision_cvp_host": os.environ.get("ARISTA_CLOUDVISION_CVP_HOST"),
@@ -141,9 +141,6 @@
         "arista_cloudvision_cvp_password": os.environ.get("ARISTA_CLOUDVISION_CVP_PASSWORD"),
         "arista_cloudvision_cvp_username": os.environ.get("ARISTA_CLOUDVISION_CVP_USERNAME"),
         "arista_cloudvision_on_prem": _get_bool_env("ARISTA_CLOUDVISION_ON_PREM"),
-=======
-        "aci_creds": {x: os.environ[x] for x in os.environ if "APIC" in x},
->>>>>>> 19e86e74
         "enable_mattermost": _get_bool_env("NAUTOBOT_CHATOPS_ENABLE_MATTERMOST"),
         "enable_ms_teams": _get_bool_env("NAUTOBOT_CHATOPS_ENABLE_MS_TEAMS"),
         "enable_slack": _get_bool_env("NAUTOBOT_CHATOPS_ENABLE_SLACK"),
