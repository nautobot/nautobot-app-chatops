--- conflicted
+++ resolved
@@ -18,13 +18,10 @@
 [tool.poetry.plugins."nautobot.workers"]
 "aci" = "nautobot_chatops.integrations.aci.worker:aci"
 "ansible" = "nautobot_chatops.integrations.ansible.worker:ansible"
-<<<<<<< HEAD
+"clear" = "nautobot_chatops.workers.clear:clear"
 "cloudvision" = "nautobot_chatops.integrations.arista_cloudvision.worker:cloudvision"
-=======
-"clear" = "nautobot_chatops.workers.clear:clear"
 "grafana" = "nautobot_chatops.integrations.grafana.worker:grafana"
 "ipfabric" = "nautobot_chatops.integrations.ipfabric.worker:ipfabric"
->>>>>>> 478ee14d
 "meraki" = "nautobot_chatops.integrations.meraki.worker:cisco_meraki"
 "nautobot" = "nautobot_chatops.workers.nautobot:nautobot"
 "panorama" = "nautobot_chatops.integrations.panorama.worker:panorama"
@@ -44,15 +41,10 @@
 texttable = "^1.6.2"
 webexteamssdk = "^1.3"
 
-<<<<<<< HEAD
 PyYAML = { version = "~6.0", optional = true }
 certifi = { version = ">=2021.5.30", optional = true }
 cloudvision = { version = "^1.1", optional = true }
 cvprac = { version = "^1.0.6", optional = true }
-=======
-# Optional dependencies
-PyYAML = { version = "^6.0", optional = true }
->>>>>>> 478ee14d
 defusedxml = { version = "^0.7.1", optional = true }
 diffsync = { version = "^1.3.0", optional = true }
 ipaddr = { version = "^2.2.0", optional = true }
@@ -64,13 +56,10 @@
 netutils = { version = "^1.1.0", optional = true }
 pan-os-python = { version = "^1.3.0", optional = true }
 prettytable = { version = "^2.1.0", optional = true }
-<<<<<<< HEAD
 protobuf = { version = "^3.17", optional = true }
-=======
 pydantic = { version = "^1.8.2", optional = true }
 schema-enforcer = { version = "^1.2.1", optional = true }
 termcolor = { version = "1.1.0", optional = true }
->>>>>>> 478ee14d
 
 [tool.poetry.dev-dependencies]
 black = "*"
@@ -116,13 +105,10 @@
     "netutils",
     "pan-os-python",
     "prettytable",
-<<<<<<< HEAD
-    "protobuf"
-=======
+    "protobuf",
     "pydantic",
     "schema-enforcer",
     "termcolor",
->>>>>>> 478ee14d
 ]
 aci = [
     "prettytable",
