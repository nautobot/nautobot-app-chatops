--- conflicted
+++ resolved
@@ -1,10 +1,6 @@
 [tool.poetry]
 name = "nautobot-chatops"
-<<<<<<< HEAD
 version = "4.0.0a0"
-=======
-version = "3.2.1a0"
->>>>>>> 490047a4
 description = "A app providing chatbot capabilities for Nautobot"
 authors = ["Network to Code, LLC <opensource@networktocode.com>"]
 license = "Apache-2.0"
