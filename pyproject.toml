[tool.poetry]
name = "nautobot-chatops"
version = "1.9.1"
description = "A plugin providing chatbot capabilities for Nautobot"
authors = ["Network to Code, LLC <opensource@networktocode.com>"]
readme = "README.md"
homepage = "https://github.com/nautobot/nautobot-plugin-chatops"
repository = "https://github.com/nautobot/nautobot-plugin-chatops"
documentation = "https://docs.nautobot.com/projects/chatops/en/stable/"
keywords = ["nautobot", "nautobot-plugin"]
include = [
    "LICENSE",
    "README.md",
    # Poetry by default will exclude files that are in .gitignore
    "nautobot_chatops/static/nautobot_chatops/docs/**/*",
]

[tool.poetry.plugins."nautobot.workers"]
"clear" = "nautobot_chatops.workers.clear:clear"
"nautobot" = "nautobot_chatops.workers.nautobot:nautobot"

[tool.poetry.dependencies]
<<<<<<< HEAD
python = "^3.6.1"
nautobot = "*"
=======
python = "^3.7"
nautobot = "^1.2.0"
>>>>>>> e1fcc334
nautobot-capacity-metrics = "*"
texttable = "^1.6.2"
PyJWT = "^2.1.0"
webexteamssdk = "^1.3"
slack-sdk = "^3.4.2"
<<<<<<< HEAD
# For Socket Mode, websockets 9.1 doesn't support python 3.10, and websockets 10.0 doesn't support <3.7.
# websockets = "^9.1"
aiodns = "^1.0"
aiohttp = "^3.7.3"
asgiref = "^3.4.1"
=======
Markdown = "!=3.3.5"
>>>>>>> e1fcc334

[tool.poetry.dev-dependencies]
black = "*"
yamllint = "*"
bandit = "*"
pylint = "*"
pylint-django = "*"
pydocstyle = "*"
prybar = "*"
invoke = "*"
flake8 = "^3.9.2"
# Rendering docs to HTML
mkdocs = "1.3.1"
# Material for mkdocs theme
mkdocs-material = "8.4.2"
# Automatic documentation from sources, for MkDocs
mkdocstrings = "0.19"
mkdocstrings-python = "0.7.1"


[tool.black]
line-length = 120
target-version = ['py36']
include = '\.pyi?$'
exclude = '''
(
  /(
      \.eggs         # exclude a few common directories in the
    | \.git          # root of the project
    | \.hg
    | \.mypy_cache
    | \.tox
    | \.venv
    | _build
    | buck-out
    | build
    | dist
  )/
  | settings.py     # This is where you define files that should not be stylized by black
                     # the root of the project
)
'''

[tool.pylint.master]
# Including the pylint_django plugin
load-plugins="pylint_django"

[tool.pylint.message_control]
disable=""",
    django-not-configured,
    too-few-public-methods,
    too-many-lines,
    """

[tool.pylint.miscellaneous]
notes=""",
    FIXME,
    XXX,
    """

[tool.pylint.design]
max-args=6
max-public-methods=22

[tool.pylint.similarities]
ignore-imports= true
min-similarity-lines=12

[tool.pylint.format]
max-line-length=120

[build-system]
requires = ["poetry-core>=1.0.0"]
build-backend = "poetry.core.masonry.api"<|MERGE_RESOLUTION|>--- conflicted
+++ resolved
@@ -20,27 +20,14 @@
 "nautobot" = "nautobot_chatops.workers.nautobot:nautobot"
 
 [tool.poetry.dependencies]
-<<<<<<< HEAD
-python = "^3.6.1"
-nautobot = "*"
-=======
 python = "^3.7"
 nautobot = "^1.2.0"
->>>>>>> e1fcc334
 nautobot-capacity-metrics = "*"
 texttable = "^1.6.2"
 PyJWT = "^2.1.0"
 webexteamssdk = "^1.3"
 slack-sdk = "^3.4.2"
-<<<<<<< HEAD
-# For Socket Mode, websockets 9.1 doesn't support python 3.10, and websockets 10.0 doesn't support <3.7.
-# websockets = "^9.1"
-aiodns = "^1.0"
-aiohttp = "^3.7.3"
-asgiref = "^3.4.1"
-=======
 Markdown = "!=3.3.5"
->>>>>>> e1fcc334
 
 [tool.poetry.dev-dependencies]
 black = "*"
