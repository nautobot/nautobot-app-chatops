--- conflicted
+++ resolved
@@ -42,11 +42,8 @@
 [tool.poetry.dependencies]
 python = ">=3.9.2,<3.13"
 # Used for local development
-<<<<<<< HEAD
 nautobot = "2.4.16"
-=======
-nautobot = ">=2.4.2,<3.0.0"
->>>>>>> ac104b9b
+
 Markdown = "!=3.3.5"
 PyJWT = "^2.1.0"
 PyYAML = { version = "^6.0", optional = true }
