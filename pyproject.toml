--- conflicted
+++ resolved
@@ -18,11 +18,8 @@
 [tool.poetry.plugins."nautobot.workers"]
 "clear" = "nautobot_chatops.workers.clear:clear"
 "nautobot" = "nautobot_chatops.workers.nautobot:nautobot"
-<<<<<<< HEAD
+"ansible" = "nautobot_chatops.integrations.ansible.worker:ansible"
 "meraki" = "nautobot_chatops.integrations.meraki.worker:cisco_meraki"
-=======
-"ansible" = "nautobot_chatops.integrations.ansible.worker:ansible"
->>>>>>> 21be85d3
 
 [tool.poetry.dependencies]
 # TODO Move to ~ requirements instead of ^
@@ -39,11 +36,8 @@
 texttable = "^1.6.2"
 webexteamssdk = "^1.3"
 
-<<<<<<< HEAD
+PyYAML = { version = "~6.0", optional = true }
 meraki = { version = "^1.7.2", optional = true }
-=======
-PyYAML = { version = "~6.0", optional = true }
->>>>>>> 21be85d3
 
 [tool.poetry.dev-dependencies]
 black = "*"
@@ -73,17 +67,14 @@
 
 [tool.poetry.extras]
 all = [
-<<<<<<< HEAD
+    "PyYAML",
     "meraki",
+]
+ansible = [
+    "PyYAML",
 ]
 meraki = [
     "meraki",
-=======
-  "PyYAML",
-]
-ansible = [
-  "PyYAML",
->>>>>>> 21be85d3
 ]
 
 [tool.black]
