--- conflicted
+++ resolved
@@ -64,12 +64,7 @@
 pan-os-python = { version = "^1.3.0", optional = true }
 prettytable = { version = "^2.1.0", optional = true }
 protobuf = { version = "^3.17", optional = true }
-<<<<<<< HEAD
 pydantic = { version = "^2.0.0", optional = true }
-python = ">=3.8,<3.12"
-=======
-pydantic = { version = "^1.8.2", optional = true }
->>>>>>> 42f578ea
 requests = ">=2.25.1"
 #schema-enforcer = { version = "^1.2.1", optional = true } # TODO: Needs Pydantic Update
 slack-sdk = "^3.4.2"
