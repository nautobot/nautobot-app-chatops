[tool.poetry]
name = "nautobot-chatops"
version = "1.11.0"
description = "A plugin providing chatbot capabilities for Nautobot"
authors = ["Network to Code, LLC <opensource@networktocode.com>"]
readme = "README.md"
homepage = "https://github.com/nautobot/nautobot-plugin-chatops"
repository = "https://github.com/nautobot/nautobot-plugin-chatops"
documentation = "https://docs.nautobot.com/projects/chatops/en/stable/"
keywords = ["nautobot", "nautobot-plugin"]
include = [
    "LICENSE",
    "README.md",
    # Poetry by default will exclude files that are in .gitignore
    "nautobot_chatops/static/nautobot_chatops/docs/**/*",
]

[tool.poetry.plugins."nautobot.workers"]
"clear" = "nautobot_chatops.workers.clear:clear"
"ipfabric" = "nautobot_chatops.integrations.ipfabric.worker:ipfabric"
"nautobot" = "nautobot_chatops.workers.nautobot:nautobot"
"aci" = "nautobot_chatops.integrations.aci.worker:aci"
"ansible" = "nautobot_chatops.integrations.ansible.worker:ansible"
"grafana" = "nautobot_chatops.integrations.grafana.worker:grafana"
"meraki" = "nautobot_chatops.integrations.meraki.worker:cisco_meraki"
"panorama" = "nautobot_chatops.integrations.panorama.worker:panorama"

[tool.poetry.dependencies]
# TODO Move to ~ requirements instead of ^
python = "^3.7.1"
Markdown = "!=3.3.5"
PyJWT = "^2.1.0"
aiodns = "^1.0"
aiohttp = "^3.7.3"
asgiref = "^3.4.1"
nautobot = "^1.4.0"
nautobot-capacity-metrics = "*"
requests = "^2.25.1"
slack-sdk = "^3.4.2"
texttable = "^1.6.2"
webexteamssdk = "^1.3"

<<<<<<< HEAD
# Optional dependencies
PyYAML = { version = "^6.0", optional = true }
netutils = { version = "^1.0.0", optional = true }
ipfabric = { version = "~6.0.9", optional = true }
ipfabric-diagrams = { version = "~6.0.2", optional = true }
=======
PyYAML = { version = "~6.0", optional = true }
defusedxml = { version = "^0.7.1", optional = true }
diffsync = { version = "^1.3.0", optional = true }
ipaddr = { version = "^2.2.0", optional = true }
isodate =  { version = "^0.6.1", optional = true }
meraki = { version = "^1.7.2", optional = true }
netmiko = { version = "^3.4.0", optional = true }
netutils = { version = "^1.1.0", optional = true }
pan-os-python = { version = "^1.3.0", optional = true }
prettytable = { version = "^2.1.0", optional = true }
pydantic = { version = "^1.8.2", optional = true }
schema-enforcer = { version = "^1.2.1", optional = true }
termcolor = { version = "1.1.0", optional = true }
>>>>>>> 69febb19

[tool.poetry.dev-dependencies]
black = "*"
yamllint = "*"
bandit = "*"
pylint = "*"
pylint-django = "*"
pydocstyle = "*"
prybar = "*"
invoke = "*"
flake8 = "^3.9.2"
# Rendering docs to HTML
mkdocs = "1.3.1"
# Material for mkdocs theme
mkdocs-material = "8.4.2"
# Automatic documentation from sources, for MkDocs
mkdocstrings = "0.19"
mkdocstrings-python = "0.7.1"
# Render custom markdown for version added/changed/remove notes
mkdocs-version-annotations = "~1.0.0"
# Allow Markdown files to include other files
mkdocs-include-markdown-plugin = "~3.6.1"
python-dotenv = "^0.21.1"
# Change log management and generation
towncrier = "~22.8.0"
coverage = "~5.4"
requests-mock = "^1.9.3"

[tool.poetry.extras]
all = [
    "PyYAML",
<<<<<<< HEAD
    "ipfabric",
    "ipfabric-diagrams",
    "netutils",
=======
    "defusedxml",
    "diffsync",
    "ipaddr",
    "isodate",
    "meraki",
    "netmiko",
    "netutils",
    "pan-os-python",
    "prettytable",
    "pydantic",
    "schema-enforcer",
    "termcolor",
]
aci = [
    "prettytable",
>>>>>>> 69febb19
]
ansible = [
    "PyYAML",
]
<<<<<<< HEAD
ipfabric = [
    "ipfabric",
    "ipfabric-diagrams",
    "netutils",
=======
grafana = [
    "diffsync",
    "isodate",
    "pydantic",
    "schema-enforcer",
    "termcolor",
]
meraki = [
    "meraki",
]
panorama = [
    "defusedxml",
    "ipaddr",
    "netmiko",
    "netutils",
    "pan-os-python",
>>>>>>> 69febb19
]

[tool.black]
line-length = 120
target-version = ['py36']
include = '\.pyi?$'
exclude = '''
(
  /(
      \.eggs         # exclude a few common directories in the
    | \.git          # root of the project
    | \.hg
    | \.mypy_cache
    | \.tox
    | \.venv
    | _build
    | buck-out
    | build
    | dist
  )/
  | settings.py     # This is where you define files that should not be stylized by black
                     # the root of the project
)
'''

[tool.pylint.master]
# Including the pylint_django plugin
load-plugins="pylint_django"

[tool.pylint.message_control]
disable=""",
    django-not-configured,
    too-few-public-methods,
    too-many-lines,
    """

[tool.pylint.miscellaneous]
notes=""",
    FIXME,
    XXX,
    """

[tool.pylint.design]
max-args=6
max-public-methods=22

[tool.pylint.similarities]
ignore-imports= true
min-similarity-lines=0

[tool.pylint.format]
max-line-length=120

[build-system]
requires = ["poetry-core>=1.0.0"]
build-backend = "poetry.core.masonry.api"

[tool.towncrier]
package = "nautobot_chatops"
directory = "changes"
filename = "docs/admin/release_notes/version_1.11.md"
template = "development/towncrier_template.j2"
start_string = "<!-- towncrier release notes start -->"
issue_format = "[#{issue}](https://github.com/nautobot/nautobot-plugin-chatops/issues/{issue})"

[tool.towncrier.fragment.added]
[tool.towncrier.fragment.changed]
[tool.towncrier.fragment.deprecated]
[tool.towncrier.fragment.fixed]
[tool.towncrier.fragment.removed]
[tool.towncrier.fragment.security]<|MERGE_RESOLUTION|>--- conflicted
+++ resolved
@@ -16,13 +16,13 @@
 ]
 
 [tool.poetry.plugins."nautobot.workers"]
-"clear" = "nautobot_chatops.workers.clear:clear"
-"ipfabric" = "nautobot_chatops.integrations.ipfabric.worker:ipfabric"
-"nautobot" = "nautobot_chatops.workers.nautobot:nautobot"
 "aci" = "nautobot_chatops.integrations.aci.worker:aci"
 "ansible" = "nautobot_chatops.integrations.ansible.worker:ansible"
+"clear" = "nautobot_chatops.workers.clear:clear"
 "grafana" = "nautobot_chatops.integrations.grafana.worker:grafana"
+"ipfabric" = "nautobot_chatops.integrations.ipfabric.worker:ipfabric"
 "meraki" = "nautobot_chatops.integrations.meraki.worker:cisco_meraki"
+"nautobot" = "nautobot_chatops.workers.nautobot:nautobot"
 "panorama" = "nautobot_chatops.integrations.panorama.worker:panorama"
 
 [tool.poetry.dependencies]
@@ -40,17 +40,13 @@
 texttable = "^1.6.2"
 webexteamssdk = "^1.3"
 
-<<<<<<< HEAD
 # Optional dependencies
 PyYAML = { version = "^6.0", optional = true }
-netutils = { version = "^1.0.0", optional = true }
-ipfabric = { version = "~6.0.9", optional = true }
-ipfabric-diagrams = { version = "~6.0.2", optional = true }
-=======
-PyYAML = { version = "~6.0", optional = true }
 defusedxml = { version = "^0.7.1", optional = true }
 diffsync = { version = "^1.3.0", optional = true }
 ipaddr = { version = "^2.2.0", optional = true }
+ipfabric = { version = "~6.0.9", optional = true }
+ipfabric-diagrams = { version = "~6.0.2", optional = true }
 isodate =  { version = "^0.6.1", optional = true }
 meraki = { version = "^1.7.2", optional = true }
 netmiko = { version = "^3.4.0", optional = true }
@@ -60,7 +56,6 @@
 pydantic = { version = "^1.8.2", optional = true }
 schema-enforcer = { version = "^1.2.1", optional = true }
 termcolor = { version = "1.1.0", optional = true }
->>>>>>> 69febb19
 
 [tool.poetry.dev-dependencies]
 black = "*"
@@ -92,14 +87,11 @@
 [tool.poetry.extras]
 all = [
     "PyYAML",
-<<<<<<< HEAD
-    "ipfabric",
-    "ipfabric-diagrams",
-    "netutils",
-=======
     "defusedxml",
     "diffsync",
     "ipaddr",
+    "ipfabric",
+    "ipfabric-diagrams",
     "isodate",
     "meraki",
     "netmiko",
@@ -112,17 +104,10 @@
 ]
 aci = [
     "prettytable",
->>>>>>> 69febb19
 ]
 ansible = [
     "PyYAML",
 ]
-<<<<<<< HEAD
-ipfabric = [
-    "ipfabric",
-    "ipfabric-diagrams",
-    "netutils",
-=======
 grafana = [
     "diffsync",
     "isodate",
@@ -130,6 +115,11 @@
     "schema-enforcer",
     "termcolor",
 ]
+ipfabric = [
+    "ipfabric",
+    "ipfabric-diagrams",
+    "netutils",
+]
 meraki = [
     "meraki",
 ]
@@ -139,7 +129,6 @@
     "netmiko",
     "netutils",
     "pan-os-python",
->>>>>>> 69febb19
 ]
 
 [tool.black]
