[tool.poetry]
name = "nautobot-chatops"
version = "1.11.0"
description = "A plugin providing chatbot capabilities for Nautobot"
authors = ["Network to Code, LLC <opensource@networktocode.com>"]
readme = "README.md"
homepage = "https://github.com/nautobot/nautobot-plugin-chatops"
repository = "https://github.com/nautobot/nautobot-plugin-chatops"
documentation = "https://docs.nautobot.com/projects/chatops/en/stable/"
keywords = ["nautobot", "nautobot-plugin"]
include = [
    "LICENSE",
    "README.md",
    # Poetry by default will exclude files that are in .gitignore
    "nautobot_chatops/static/nautobot_chatops/docs/**/*",
]

[tool.poetry.plugins."nautobot.workers"]
"clear" = "nautobot_chatops.workers.clear:clear"
"nautobot" = "nautobot_chatops.workers.nautobot:nautobot"
"aci" = "nautobot_chatops.integrations.aci.worker:aci"
"ansible" = "nautobot_chatops.integrations.ansible.worker:ansible"
<<<<<<< HEAD
"grafana" = "nautobot_chatops.integrations.grafana.worker:grafana"
=======
"meraki" = "nautobot_chatops.integrations.meraki.worker:cisco_meraki"
"panorama" = "nautobot_chatops.integrations.panorama.worker:panorama"
>>>>>>> 19e86e74

[tool.poetry.dependencies]
# TODO Move to ~ requirements instead of ^
python = "^3.7"
Markdown = "!=3.3.5"
PyJWT = "^2.1.0"
aiodns = "^1.0"
aiohttp = "^3.7.3"
asgiref = "^3.4.1"
nautobot = "^1.4.0"
nautobot-capacity-metrics = "*"
requests = "^2.25.1"
slack-sdk = "^3.4.2"
texttable = "^1.6.2"
webexteamssdk = "^1.3"

PyYAML = { version = "~6.0", optional = true }
<<<<<<< HEAD
diffsync = { version = "^1.3.0", optional = true }
isodate =  { version = "^0.6.1", optional = true }
pydantic = { version = "^1.8.2", optional = true }
schema-enforcer = { version = "^1.2.1", optional = true }
termcolor = { version = "1.1.0", optional = true }
=======
defusedxml = { version = "^0.7.1", optional = true }
ipaddr = { version = "^2.2.0", optional = true }
meraki = { version = "^1.7.2", optional = true }
netmiko = { version = "^3.4.0", optional = true }
netutils = { version = "^1.1.0", optional = true }
pan-os-python = { version = "^1.3.0", optional = true }
prettytable = { version = "^2.1.0", optional = true }
>>>>>>> 19e86e74

[tool.poetry.dev-dependencies]
black = "*"
yamllint = "*"
bandit = "*"
pylint = "*"
pylint-django = "*"
pydocstyle = "*"
prybar = "*"
invoke = "*"
flake8 = "^3.9.2"
# Rendering docs to HTML
mkdocs = "1.3.1"
# Material for mkdocs theme
mkdocs-material = "8.4.2"
# Automatic documentation from sources, for MkDocs
mkdocstrings = "0.19"
mkdocstrings-python = "0.7.1"
# Render custom markdown for version added/changed/remove notes
mkdocs-version-annotations = "~1.0.0"
# Allow Markdown files to include other files
mkdocs-include-markdown-plugin = "~3.6.1"
# Change log management and generation
towncrier = "~22.8.0"
coverage = "~5.4"
requests-mock = "^1.9.3"

[tool.poetry.extras]
all = [
    "PyYAML",
<<<<<<< HEAD
    "diffsync",
    "isodate",
    "pydantic",
    "schema-enforcer",
    "termcolor",
=======
    "defusedxml",
    "ipaddr",
    "meraki",
    "netmiko",
    "netutils",
    "pan-os-python",
    "prettytable",
]
aci = [
    "prettytable",
>>>>>>> 19e86e74
]
ansible = [
    "PyYAML",
]
<<<<<<< HEAD
grafana = [
    "diffsync",
    "isodate",
    "pydantic",
    "schema-enforcer",
    "termcolor",
=======
meraki = [
    "meraki",
]
panorama = [
    "defusedxml",
    "ipaddr",
    "netmiko",
    "netutils",
    "pan-os-python",
>>>>>>> 19e86e74
]

[tool.black]
line-length = 120
target-version = ['py36']
include = '\.pyi?$'
exclude = '''
(
  /(
      \.eggs         # exclude a few common directories in the
    | \.git          # root of the project
    | \.hg
    | \.mypy_cache
    | \.tox
    | \.venv
    | _build
    | buck-out
    | build
    | dist
  )/
  | settings.py     # This is where you define files that should not be stylized by black
                     # the root of the project
)
'''

[tool.pylint.master]
# Including the pylint_django plugin
load-plugins="pylint_django"

[tool.pylint.message_control]
disable=""",
    django-not-configured,
    too-few-public-methods,
    too-many-lines,
    """

[tool.pylint.miscellaneous]
notes=""",
    FIXME,
    XXX,
    """

[tool.pylint.design]
max-args=6
max-public-methods=22

[tool.pylint.similarities]
ignore-imports= true
min-similarity-lines=0

[tool.pylint.format]
max-line-length=120

[build-system]
requires = ["poetry-core>=1.0.0"]
build-backend = "poetry.core.masonry.api"

[tool.towncrier]
package = "nautobot_chatops"
directory = "changes"
filename = "docs/admin/release_notes/version_1.11.md"
template = "development/towncrier_template.j2"
start_string = "<!-- towncrier release notes start -->"
issue_format = "[#{issue}](https://github.com/nautobot/nautobot-plugin-chatops/issues/{issue})"

[tool.towncrier.fragment.added]
[tool.towncrier.fragment.changed]
[tool.towncrier.fragment.deprecated]
[tool.towncrier.fragment.fixed]
[tool.towncrier.fragment.removed]
[tool.towncrier.fragment.security]<|MERGE_RESOLUTION|>--- conflicted
+++ resolved
@@ -20,12 +20,9 @@
 "nautobot" = "nautobot_chatops.workers.nautobot:nautobot"
 "aci" = "nautobot_chatops.integrations.aci.worker:aci"
 "ansible" = "nautobot_chatops.integrations.ansible.worker:ansible"
-<<<<<<< HEAD
 "grafana" = "nautobot_chatops.integrations.grafana.worker:grafana"
-=======
 "meraki" = "nautobot_chatops.integrations.meraki.worker:cisco_meraki"
 "panorama" = "nautobot_chatops.integrations.panorama.worker:panorama"
->>>>>>> 19e86e74
 
 [tool.poetry.dependencies]
 # TODO Move to ~ requirements instead of ^
@@ -43,21 +40,18 @@
 webexteamssdk = "^1.3"
 
 PyYAML = { version = "~6.0", optional = true }
-<<<<<<< HEAD
+defusedxml = { version = "^0.7.1", optional = true }
 diffsync = { version = "^1.3.0", optional = true }
+ipaddr = { version = "^2.2.0", optional = true }
 isodate =  { version = "^0.6.1", optional = true }
-pydantic = { version = "^1.8.2", optional = true }
-schema-enforcer = { version = "^1.2.1", optional = true }
-termcolor = { version = "1.1.0", optional = true }
-=======
-defusedxml = { version = "^0.7.1", optional = true }
-ipaddr = { version = "^2.2.0", optional = true }
 meraki = { version = "^1.7.2", optional = true }
 netmiko = { version = "^3.4.0", optional = true }
 netutils = { version = "^1.1.0", optional = true }
 pan-os-python = { version = "^1.3.0", optional = true }
 prettytable = { version = "^2.1.0", optional = true }
->>>>>>> 19e86e74
+pydantic = { version = "^1.8.2", optional = true }
+schema-enforcer = { version = "^1.2.1", optional = true }
+termcolor = { version = "1.1.0", optional = true }
 
 [tool.poetry.dev-dependencies]
 black = "*"
@@ -88,36 +82,32 @@
 [tool.poetry.extras]
 all = [
     "PyYAML",
-<<<<<<< HEAD
+    "defusedxml",
     "diffsync",
+    "ipaddr",
     "isodate",
-    "pydantic",
-    "schema-enforcer",
-    "termcolor",
-=======
-    "defusedxml",
-    "ipaddr",
     "meraki",
     "netmiko",
     "netutils",
     "pan-os-python",
     "prettytable",
+    "pydantic",
+    "schema-enforcer",
+    "termcolor",
 ]
 aci = [
     "prettytable",
->>>>>>> 19e86e74
 ]
 ansible = [
     "PyYAML",
 ]
-<<<<<<< HEAD
 grafana = [
     "diffsync",
     "isodate",
     "pydantic",
     "schema-enforcer",
     "termcolor",
-=======
+]
 meraki = [
     "meraki",
 ]
@@ -127,7 +117,6 @@
     "netmiko",
     "netutils",
     "pan-os-python",
->>>>>>> 19e86e74
 ]
 
 [tool.black]
