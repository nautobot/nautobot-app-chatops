--- conflicted
+++ resolved
@@ -1,10 +1,6 @@
 [tool.poetry]
 name = "nautobot-chatops"
-<<<<<<< HEAD
-version = "3.0.0rc2"
-=======
-version = "2.1.0"
->>>>>>> 862eaf9c
+version = "3.0.0"
 description = "A plugin providing chatbot capabilities for Nautobot"
 authors = ["Network to Code, LLC <opensource@networktocode.com>"]
 readme = "README.md"
@@ -47,15 +43,9 @@
 ipfabric-diagrams = { version = "~6.0.2", optional = true }
 isodate =  { version = "^0.6.1", optional = true }
 meraki = { version = "^1.7.2", optional = true }
-<<<<<<< HEAD
-nautobot = "2.0.0rc4"
-nautobot-capacity-metrics = "^3.0.0rc3"
-netmiko = { version = "^3.4.0", optional = true }
-=======
-nautobot = "^1.6.2"
-nautobot-capacity-metrics = "^2.0.0"
+nautobot = "2.0.0"
+nautobot-capacity-metrics = "^3.0.0"
 netmiko = { version = "^4.0.0", optional = true }
->>>>>>> 862eaf9c
 netutils = { version = "^1.1.0", optional = true }
 pan-os-python = { version = "^1.3.0", optional = true }
 prettytable = { version = "^2.1.0", optional = true }
@@ -222,11 +212,7 @@
 [tool.towncrier]
 package = "nautobot_chatops"
 directory = "changes"
-<<<<<<< HEAD
 filename = "docs/admin/release_notes/version_3.0.md"
-=======
-filename = "docs/admin/release_notes/version_2.1.md"
->>>>>>> 862eaf9c
 template = "development/towncrier_template.j2"
 start_string = "<!-- towncrier release notes start -->"
 issue_format = "[#{issue}](https://github.com/nautobot/nautobot-plugin-chatops/issues/{issue})"
