[tool.poetry]
name = "nautobot-chatops"
version = "1.11.0"
description = "A plugin providing chatbot capabilities for Nautobot"
authors = ["Network to Code, LLC <opensource@networktocode.com>"]
readme = "README.md"
homepage = "https://github.com/nautobot/nautobot-plugin-chatops"
repository = "https://github.com/nautobot/nautobot-plugin-chatops"
documentation = "https://docs.nautobot.com/projects/chatops/en/stable/"
keywords = ["nautobot", "nautobot-plugin"]
include = [
    "LICENSE",
    "README.md",
    # Poetry by default will exclude files that are in .gitignore
    "nautobot_chatops/static/nautobot_chatops/docs/**/*",
]

[tool.poetry.plugins."nautobot.workers"]
"clear" = "nautobot_chatops.workers.clear:clear"
"nautobot" = "nautobot_chatops.workers.nautobot:nautobot"
"aci" = "nautobot_chatops.integrations.aci.worker:aci"
"ansible" = "nautobot_chatops.integrations.ansible.worker:ansible"
<<<<<<< HEAD
"cloudvision" = "nautobot_chatops.integrations.arista_cloudvision.worker:cloudvision"
=======
"meraki" = "nautobot_chatops.integrations.meraki.worker:cisco_meraki"
"panorama" = "nautobot_chatops.integrations.panorama.worker:panorama"
>>>>>>> 19e86e74

[tool.poetry.dependencies]
# TODO Move to ~ requirements instead of ^
python = "^3.7"
Markdown = "!=3.3.5"
PyJWT = "^2.1.0"
aiodns = "^1.0"
aiohttp = "^3.7.3"
asgiref = "^3.4.1"
nautobot = "^1.4.0"
nautobot-capacity-metrics = "*"
requests = "^2.25.1"
slack-sdk = "^3.4.2"
texttable = "^1.6.2"
webexteamssdk = "^1.3"

PyYAML = { version = "~6.0", optional = true }
<<<<<<< HEAD
certifi = { version = ">=2021.5.30", optional = true }
cloudvision = { version = "^1.1", optional = true }
cvprac = { version = "^1.0.6", optional = true }
protobuf = { version = "^3.17", optional = true }
=======
defusedxml = { version = "^0.7.1", optional = true }
ipaddr = { version = "^2.2.0", optional = true }
meraki = { version = "^1.7.2", optional = true }
netmiko = { version = "^3.4.0", optional = true }
netutils = { version = "^1.1.0", optional = true }
pan-os-python = { version = "^1.3.0", optional = true }
prettytable = { version = "^2.1.0", optional = true }
>>>>>>> 19e86e74

[tool.poetry.dev-dependencies]
black = "*"
yamllint = "*"
bandit = "*"
pylint = "*"
pylint-django = "*"
pydocstyle = "*"
prybar = "*"
invoke = "*"
flake8 = "^3.9.2"
# Rendering docs to HTML
mkdocs = "1.3.1"
# Material for mkdocs theme
mkdocs-material = "8.4.2"
# Automatic documentation from sources, for MkDocs
mkdocstrings = "0.19"
mkdocstrings-python = "0.7.1"
# Render custom markdown for version added/changed/remove notes
mkdocs-version-annotations = "~1.0.0"
# Allow Markdown files to include other files
mkdocs-include-markdown-plugin = "~3.6.1"
# Change log management and generation
towncrier = "~22.8.0"
coverage = "~5.4"
requests-mock = "^1.9.3"

[tool.poetry.extras]
all = [
<<<<<<< HEAD
  "PyYAML",
  "certifi",
  "cloudvision",
  "cvprac",
  "protobuf"
=======
    "PyYAML",
    "defusedxml",
    "ipaddr",
    "meraki",
    "netmiko",
    "netutils",
    "pan-os-python",
    "prettytable",
]
aci = [
    "prettytable",
>>>>>>> 19e86e74
]
ansible = [
    "PyYAML",
]
meraki = [
    "meraki",
]
panorama = [
    "defusedxml",
    "ipaddr",
    "netmiko",
    "netutils",
    "pan-os-python",
]
arista_cloudvision = [
  "certifi",
  "cloudvision",
  "cvprac",
  "protobuf"
]

[tool.black]
line-length = 120
target-version = ['py36']
include = '\.pyi?$'
exclude = '''
(
  /(
      \.eggs         # exclude a few common directories in the
    | \.git          # root of the project
    | \.hg
    | \.mypy_cache
    | \.tox
    | \.venv
    | _build
    | buck-out
    | build
    | dist
  )/
  | settings.py     # This is where you define files that should not be stylized by black
                     # the root of the project
)
'''

[tool.pylint.master]
# Including the pylint_django plugin
load-plugins="pylint_django"

[tool.pylint.message_control]
disable=""",
    django-not-configured,
    too-few-public-methods,
    too-many-lines,
    """

[tool.pylint.miscellaneous]
notes=""",
    FIXME,
    XXX,
    """

[tool.pylint.design]
max-args=6
max-public-methods=22

[tool.pylint.similarities]
ignore-imports= true
min-similarity-lines=0

[tool.pylint.format]
max-line-length=120

[build-system]
requires = ["poetry-core>=1.0.0"]
build-backend = "poetry.core.masonry.api"

[tool.towncrier]
package = "nautobot_chatops"
directory = "changes"
filename = "docs/admin/release_notes/version_1.11.md"
template = "development/towncrier_template.j2"
start_string = "<!-- towncrier release notes start -->"
issue_format = "[#{issue}](https://github.com/nautobot/nautobot-plugin-chatops/issues/{issue})"

[tool.towncrier.fragment.added]
[tool.towncrier.fragment.changed]
[tool.towncrier.fragment.deprecated]
[tool.towncrier.fragment.fixed]
[tool.towncrier.fragment.removed]
[tool.towncrier.fragment.security]<|MERGE_RESOLUTION|>--- conflicted
+++ resolved
@@ -20,12 +20,9 @@
 "nautobot" = "nautobot_chatops.workers.nautobot:nautobot"
 "aci" = "nautobot_chatops.integrations.aci.worker:aci"
 "ansible" = "nautobot_chatops.integrations.ansible.worker:ansible"
-<<<<<<< HEAD
 "cloudvision" = "nautobot_chatops.integrations.arista_cloudvision.worker:cloudvision"
-=======
 "meraki" = "nautobot_chatops.integrations.meraki.worker:cisco_meraki"
 "panorama" = "nautobot_chatops.integrations.panorama.worker:panorama"
->>>>>>> 19e86e74
 
 [tool.poetry.dependencies]
 # TODO Move to ~ requirements instead of ^
@@ -43,12 +40,9 @@
 webexteamssdk = "^1.3"
 
 PyYAML = { version = "~6.0", optional = true }
-<<<<<<< HEAD
 certifi = { version = ">=2021.5.30", optional = true }
 cloudvision = { version = "^1.1", optional = true }
 cvprac = { version = "^1.0.6", optional = true }
-protobuf = { version = "^3.17", optional = true }
-=======
 defusedxml = { version = "^0.7.1", optional = true }
 ipaddr = { version = "^2.2.0", optional = true }
 meraki = { version = "^1.7.2", optional = true }
@@ -56,7 +50,7 @@
 netutils = { version = "^1.1.0", optional = true }
 pan-os-python = { version = "^1.3.0", optional = true }
 prettytable = { version = "^2.1.0", optional = true }
->>>>>>> 19e86e74
+protobuf = { version = "^3.17", optional = true }
 
 [tool.poetry.dev-dependencies]
 black = "*"
@@ -86,14 +80,10 @@
 
 [tool.poetry.extras]
 all = [
-<<<<<<< HEAD
-  "PyYAML",
-  "certifi",
-  "cloudvision",
-  "cvprac",
-  "protobuf"
-=======
     "PyYAML",
+    "certifi",
+    "cloudvision",
+    "cvprac",
     "defusedxml",
     "ipaddr",
     "meraki",
@@ -101,10 +91,16 @@
     "netutils",
     "pan-os-python",
     "prettytable",
+    "protobuf"
 ]
 aci = [
     "prettytable",
->>>>>>> 19e86e74
+]
+arista_cloudvision = [
+    "certifi",
+    "cloudvision",
+    "cvprac",
+    "protobuf"
 ]
 ansible = [
     "PyYAML",
@@ -118,12 +114,6 @@
     "netmiko",
     "netutils",
     "pan-os-python",
-]
-arista_cloudvision = [
-  "certifi",
-  "cloudvision",
-  "cvprac",
-  "protobuf"
 ]
 
 [tool.black]
