[tool.poetry]
name = "nautobot-chatops"
version = "1.8.0"
description = "A plugin providing chatbot capabilities for Nautobot"
authors = ["Network to Code, LLC <opensource@networktocode.com>"]
readme = "README.md"
homepage = "https://github.com/nautobot/nautobot-plugin-chatops"
repository = "https://github.com/nautobot/nautobot-plugin-chatops"
keywords = ["nautobot", "nautobot-plugin"]
include = [
    "LICENSE",
    "README.md",
]

[tool.poetry.plugins."nautobot.workers"]
"clear" = "nautobot_chatops.workers.clear:clear"
"nautobot" = "nautobot_chatops.workers.nautobot:nautobot"

[tool.poetry.dependencies]
python = "^3.7"
<<<<<<< HEAD
nautobot = { version = ">1.1", optional = true }
=======
nautobot = "^1.1.0"
>>>>>>> 9230b56f
nautobot-capacity-metrics = "*"
texttable = "^1.6.2"
PyJWT = "^2.1.0"
webexteamssdk = "^1.3"
slack-sdk = "^3.4.2"
<<<<<<< HEAD
celery = [
    {version = "~5.1.2", python = "<3.7"},
    {version = "5.2.2", python = "^3.7"},
]
=======
>>>>>>> 9230b56f
Markdown = "!=3.3.5"

[tool.poetry.dev-dependencies]
black = "*"
yamllint = "*"
bandit = "*"
pylint = "*"
pylint-django = "*"
pydocstyle = "*"
prybar = "*"
invoke = "*"
flake8 = "*"

[tool.black]
line-length = 120
target-version = ['py36']
include = '\.pyi?$'
exclude = '''
(
  /(
      \.eggs         # exclude a few common directories in the
    | \.git          # root of the project
    | \.hg
    | \.mypy_cache
    | \.tox
    | \.venv
    | _build
    | buck-out
    | build
    | dist
  )/
  | settings.py     # This is where you define files that should not be stylized by black
                     # the root of the project
)
'''

[tool.pylint.master]
# Including the pylint_django plugin
load-plugins="pylint_django"

[tool.pylint.message_control]
disable=""",
    django-not-configured,
    too-few-public-methods,
    too-many-lines,
    """

[tool.pylint.miscellaneous]
notes=""",
    FIXME,
    XXX,
    """

[tool.pylint.design]
max-args=6
max-public-methods=22

[tool.pylint.similarities]
ignore-imports= true
min-similarity-lines=12

[tool.pylint.format]
max-line-length=120

[build-system]
requires = ["poetry-core>=1.0.0"]
build-backend = "poetry.core.masonry.api"<|MERGE_RESOLUTION|>--- conflicted
+++ resolved
@@ -18,23 +18,12 @@
 
 [tool.poetry.dependencies]
 python = "^3.7"
-<<<<<<< HEAD
-nautobot = { version = ">1.1", optional = true }
-=======
 nautobot = "^1.1.0"
->>>>>>> 9230b56f
 nautobot-capacity-metrics = "*"
 texttable = "^1.6.2"
 PyJWT = "^2.1.0"
 webexteamssdk = "^1.3"
 slack-sdk = "^3.4.2"
-<<<<<<< HEAD
-celery = [
-    {version = "~5.1.2", python = "<3.7"},
-    {version = "5.2.2", python = "^3.7"},
-]
-=======
->>>>>>> 9230b56f
 Markdown = "!=3.3.5"
 
 [tool.poetry.dev-dependencies]
